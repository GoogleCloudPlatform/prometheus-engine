--- conflicted
+++ resolved
@@ -68,21 +68,6 @@
 		webhookAddr = flag.String("webhook-addr", ":10250",
 			"Address to listen to for incoming kube admission webhook connections.")
 		metricsAddr = flag.String("metrics-addr", ":18080", "Address to emit metrics on.")
-<<<<<<< HEAD
-=======
-
-		collectorMemoryResource = flag.Int64("collector-memory-resource", 200, "The Memory Resource of collector pod, in mega bytes")
-		collectorMemoryLimit    = flag.Int64("collector-memory-limit", 3000, "The Memory Limit of collector pod, in mega bytes.")
-		collectorCPUResource    = flag.Int64("collector-cpu-resource", 100, "The CPU Resource of collector pod, in milli cpu.")
-		collectorCPULimit       = flag.Int64("collector-cpu-limit", -1,
-			"The CPU Limit of collector pod, in milli cpu. If negative, a limit will not be specified")
-		evaluatorMemoryResource = flag.Int64("evaluator-memory-resource", 200, "The Memory Resource of evaluator pod, in mega bytes.")
-		evaluatorMemoryLimit    = flag.Int64("evaluator-memory-limit", 1000, "The Memory Limit of evaluator pod, in mega bytes.")
-		evaluatorCPUResource    = flag.Int64("evaluator-cpu-resource", 100, "The CPU Resource of evaluator pod, in milli cpu.")
-		evaluatorCPULimit       = flag.Int64("evaluator-cpu-limit", -1,
-			"The CPU Resource of evaluator pod, in milli cpu. If negative, a limit will not be specified.")
-		mode = flag.String("mode", "kubectl", "how managed collection was provisioned.")
->>>>>>> f4dfd29c
 	)
 	flag.Parse()
 
@@ -102,7 +87,6 @@
 	metrics := ctrlmetrics.Registry
 
 	op, err := operator.New(logger, cfg, metrics, operator.Options{
-<<<<<<< HEAD
 		ProjectID:         *projectID,
 		Location:          *location,
 		Cluster:           *cluster,
@@ -112,32 +96,6 @@
 		TLSKey:            *tlsKey,
 		CACert:            *caCert,
 		ListenAddr:        *webhookAddr,
-=======
-		ProjectID:               *projectID,
-		Location:                *location,
-		Cluster:                 *cluster,
-		OperatorNamespace:       *operatorNamespace,
-		PublicNamespace:         *publicNamespace,
-		ImageCollector:          *imageCollector,
-		ImageConfigReloader:     *imageConfigReloader,
-		ImageRuleEvaluator:      *imageRuleEvaluator,
-		HostNetwork:             *hostNetwork,
-		PriorityClass:           *priorityClass,
-		CloudMonitoringEndpoint: *gcmEndpoint,
-		TLSCert:                 *tlsCert,
-		TLSKey:                  *tlsKey,
-		CACert:                  *caCert,
-		ListenAddr:              *webhookAddr,
-		CollectorMemoryResource: *collectorMemoryResource,
-		CollectorMemoryLimit:    *collectorMemoryLimit,
-		CollectorCPUResource:    *collectorCPUResource,
-		CollectorCPULimit:       *collectorCPULimit,
-		EvaluatorCPUResource:    *evaluatorCPUResource,
-		EvaluatorCPULimit:       *evaluatorCPULimit,
-		EvaluatorMemoryResource: *evaluatorMemoryResource,
-		EvaluatorMemoryLimit:    *evaluatorMemoryLimit,
-		Mode:                    *mode,
->>>>>>> f4dfd29c
 	})
 	if err != nil {
 		logger.Error(err, "instantiating operator failed")
