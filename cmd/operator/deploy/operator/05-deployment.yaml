# Copyright 2022 Google LLC
#
# Licensed under the Apache License, Version 2.0 (the "License");
# you may not use this file except in compliance with the License.
# You may obtain a copy of the License at
#
#     https:#www.apache.org/licenses/LICENSE-2.0
#
# Unless required by applicable law or agreed to in writing, software
# distributed under the License is distributed on an "AS IS" BASIS,
# WITHOUT WARRANTIES OR CONDITIONS OF ANY KIND, either express or implied.
# See the License for the specific language governing permissions and
# limitations under the License. 

apiVersion: apps/v1
kind: Deployment
metadata:
  namespace: gmp-system
  name: gmp-operator
  labels:
    app: managed-prometheus-operator
    app.kubernetes.io/name: gmp-operator
    app.kubernetes.io/component: operator
    app.kubernetes.io/part-of: gmp
spec:
  replicas: 1
  selector:
    matchLabels:
      app.kubernetes.io/name: gmp-operator
      app.kubernetes.io/component: operator
      app.kubernetes.io/part-of: gmp
  template:
    metadata:
      labels:
        app: managed-prometheus-operator
        app.kubernetes.io/name: gmp-operator
        app.kubernetes.io/component: operator
        app.kubernetes.io/part-of: gmp
    spec:
      serviceAccountName: operator
      automountServiceAccountToken: true
      containers:
      - name: operator
        image: gke.gcr.io/prometheus-engine/operator:v0.4.3-gke.0
        args:
        - "--operator-namespace=gmp-system"
        - "--public-namespace=gmp-public"
        - "--priority-class=gmp-critical"
        - "--image-collector=gke.gcr.io/prometheus-engine/prometheus:v2.35.0-gmp.2-gke.0"
        - "--image-config-reloader=gke.gcr.io/prometheus-engine/config-reloader:v0.4.3-gke.0"
        - "--image-rule-evaluator=gke.gcr.io/prometheus-engine/rule-evaluator:v0.4.3-gke.0"
        - "--webhook-addr=:10250"
        ports:
        - name: web
          # Note this should match the --listen-addr flag passed in to the operator args.
          # Default is 10250.
          containerPort: 10250
        - name: metrics
          # Note this should match the --metrics-addr flag passed in to the operator args.
          # Default is 18080.
          containerPort: 18080
        securityContext:
          allowPrivilegeEscalation: false
          privileged: false
          capabilities:
            drop:
            - all
          runAsUser: 1000
          runAsGroup: 1000
<<<<<<< HEAD
          seccompProfile:
            type: RuntimeDefault
=======
          runAsNonRoot: true
      securityContext:
        seccompProfile:
          type: RuntimeDefault
>>>>>>> f4dfd29c
<|MERGE_RESOLUTION|>--- conflicted
+++ resolved
@@ -67,12 +67,7 @@
             - all
           runAsUser: 1000
           runAsGroup: 1000
-<<<<<<< HEAD
-          seccompProfile:
-            type: RuntimeDefault
-=======
           runAsNonRoot: true
       securityContext:
         seccompProfile:
-          type: RuntimeDefault
->>>>>>> f4dfd29c
+          type: RuntimeDefault