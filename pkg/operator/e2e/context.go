--- conflicted
+++ resolved
@@ -104,12 +104,6 @@
 		OperatorNamespace: tctx.namespace,
 		PublicNamespace:   tctx.pubNamespace,
 		ListenAddr:        ":10250",
-<<<<<<< HEAD
-=======
-		Mode:              "kubectl",
-		CollectorCPULimit: -1,
-		EvaluatorCPULimit: -1,
->>>>>>> f4dfd29c
 	})
 	if err != nil {
 		t.Fatalf("instantiating operator: %s", err)
