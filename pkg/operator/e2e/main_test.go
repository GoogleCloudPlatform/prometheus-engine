// Copyright 2022 Google LLC
//
// Licensed under the Apache License, Version 2.0 (the "License");
// you may not use this file except in compliance with the License.
// You may obtain a copy of the License at
//
//     https://www.apache.org/licenses/LICENSE-2.0
//
// Unless required by applicable law or agreed to in writing, software
// distributed under the License is distributed on an "AS IS" BASIS,
// WITHOUT WARRANTIES OR CONDITIONS OF ANY KIND, either express or implied.
// See the License for the specific language governing permissions and
// limitations under the License.

// Package e2e contains tests that validate the behavior of gmp-operator against a cluster.
// To make tests simple and fast, the test suite runs the operator internally. The CRDs
// are expected to be installed out of band (along with the operator deployment itself in
// a real world setup).
package e2e

import (
	"context"
	"flag"
	"fmt"
	"os"
	"os/signal"
	"strings"
	"syscall"
	"testing"
	"time"

	gcm "cloud.google.com/go/monitoring/apiv3/v2"
	"github.com/google/go-cmp/cmp"
	"github.com/pkg/errors"
	"google.golang.org/api/iterator"
	gcmpb "google.golang.org/genproto/googleapis/monitoring/v3"
	"google.golang.org/protobuf/types/known/timestamppb"
	arv1 "k8s.io/api/admissionregistration/v1"
	corev1 "k8s.io/api/core/v1"
	v1 "k8s.io/api/core/v1"
	apierrors "k8s.io/apimachinery/pkg/api/errors"
	metav1 "k8s.io/apimachinery/pkg/apis/meta/v1"
	"k8s.io/apimachinery/pkg/util/intstr"
	"k8s.io/apimachinery/pkg/util/wait"
	"k8s.io/client-go/rest"
	"k8s.io/client-go/util/cert"
	ctrl "sigs.k8s.io/controller-runtime"
	kyaml "sigs.k8s.io/yaml"

	// Blank import required to register GCP auth handlers to talk to GKE clusters.
	_ "k8s.io/client-go/plugin/pkg/client/auth/gcp"

	"github.com/GoogleCloudPlatform/prometheus-engine/pkg/operator"
	monitoringv1 "github.com/GoogleCloudPlatform/prometheus-engine/pkg/operator/apis/monitoring/v1"
)

var (
	kubeconfig        *rest.Config
	projectID         string
	cluster           string
	location          string
	skipGCM           bool
	gcpServiceAccount string
)

func TestMain(m *testing.M) {
	flag.StringVar(&projectID, "project-id", "", "The GCP project to write metrics to.")
	flag.StringVar(&cluster, "cluster", "", "The name of the Kubernetes cluster that's tested against.")
	flag.StringVar(&location, "location", "", "The location of the Kubernetes cluster that's tested against.")
	flag.BoolVar(&skipGCM, "skip-gcm", false, "Skip validating GCM ingested points.")
	flag.StringVar(&gcpServiceAccount, "gcp-service-account", "", "Path to GCP service account file for usage by deployed containers.")

	flag.Parse()

	var err error
	kubeconfig, err = ctrl.GetConfig()
	if err != nil {
		fmt.Fprintln(os.Stderr, "Loading kubeconfig failed:", err)
		os.Exit(1)
	}

	go func() {
		os.Exit(m.Run())
	}()

	// If the process gets terminated by the user, the Go test package
	// doesn't ensure that test cleanup functions are run.
	// Deleting all namespaces ensures we don't leave anything behind regardless.
	// Non-namespaced resources are owned by a namespace and thus cleaned up
	// by Kubernetes' garbage collection.
	term := make(chan os.Signal, 1)
	signal.Notify(term, os.Interrupt, syscall.SIGTERM)

	<-term
	if err := cleanupAllNamespaces(context.Background()); err != nil {
		fmt.Fprintln(os.Stderr, "Cleaning up namespaces failed:", err)
		os.Exit(1)
	}
}

func TestCollector(t *testing.T) {
	tctx := newTestContext(t)

	// We could simply verify that the full collection chain works once. But validating
	// more fine-grained stages makes debugging a lot easier.
	t.Run("deployed", tctx.subtest(testCollectorDeployed))
	t.Run("self-podmonitoring", tctx.subtest(testCollectorSelfPodMonitoring))
	t.Run("self-clusterpodmonitoring", tctx.subtest(testCollectorSelfClusterPodMonitoring))
	t.Run("scrape-kubelet", tctx.subtest(testCollectorScrapeKubelet))
}

func TestRuleEvaluation(t *testing.T) {
	tctx := newTestContext(t)

	cert, key, err := cert.GenerateSelfSignedCertKey("test", nil, nil)
	if err != nil {
		t.Fatal(err)
	}

	t.Run("rule evaluator create alertmanager secrets", tctx.subtest(func(ctx context.Context, t *testContext) {
		testCreateAlertmanagerSecrets(ctx, t, cert, key)
	}))
	t.Run("rule evaluator operatorconfig", tctx.subtest(testRuleEvaluatorOperatorConfig))
	t.Run("rule evaluator secrets", tctx.subtest(func(ctx context.Context, t *testContext) {
		testRuleEvaluatorSecrets(ctx, t, cert, key)
	}))
	t.Run("rule evaluator config", tctx.subtest(testRuleEvaluatorConfig))
	t.Run("rule generation", tctx.subtest(testRulesGeneration))
	t.Run("rule evaluator deploy", tctx.subtest(testRuleEvaluatorDeployment))

	if !skipGCM {
		t.Log("Waiting rule results to become readable")
		t.Run("check rule metrics", tctx.subtest(testValidateRuleEvaluationMetrics))
	}
}

// testRuleEvaluatorOperatorConfig ensures an OperatorConfig can be deployed
// that contains rule-evaluator configuration.
func testRuleEvaluatorOperatorConfig(ctx context.Context, t *testContext) {
	// Setup TLS secret selectors.
	certSecret := &corev1.SecretKeySelector{
		LocalObjectReference: corev1.LocalObjectReference{
			Name: "alertmanager-tls",
		},
		Key: "cert",
	}

	keySecret := certSecret.DeepCopy()
	keySecret.Key = "key"

	opCfg := &monitoringv1.OperatorConfig{
		ObjectMeta: metav1.ObjectMeta{
			Name: operator.NameOperatorConfig,
		},
		Rules: monitoringv1.RuleEvaluatorSpec{
			ExternalLabels: map[string]string{
				"external_key": "external_val",
			},
			QueryProjectID: projectID,
			Alerting: monitoringv1.AlertingSpec{
				Alertmanagers: []monitoringv1.AlertmanagerEndpoints{
					{
						Name:       "test-am",
						Namespace:  t.namespace,
						Port:       intstr.IntOrString{IntVal: 19093},
						Timeout:    "30s",
						APIVersion: "v2",
						PathPrefix: "/test",
						Scheme:     "https",
						Authorization: &monitoringv1.Authorization{
							Type: "Bearer",
							Credentials: &v1.SecretKeySelector{
								LocalObjectReference: corev1.LocalObjectReference{
									Name: "alertmanager-authorization",
								},
								Key: "token",
							},
						},
						TLS: &monitoringv1.TLSConfig{
							Cert: &monitoringv1.SecretOrConfigMap{
								Secret: certSecret,
							},
							KeySecret: keySecret,
						},
					},
				},
			},
		},
	}
	if gcpServiceAccount != "" {
		opCfg.Rules.Credentials = &v1.SecretKeySelector{
			LocalObjectReference: corev1.LocalObjectReference{
				Name: "user-gcp-service-account",
			},
			Key: "key.json",
		}
	}
	_, err := t.operatorClient.MonitoringV1().OperatorConfigs(t.pubNamespace).Create(ctx, opCfg, metav1.CreateOptions{})
	if err != nil {
		t.Fatalf("create rules operatorconfig: %s", err)
	}
}

func testCreateAlertmanagerSecrets(ctx context.Context, t *testContext, cert, key []byte) {
	secrets := []*corev1.Secret{
		{
			ObjectMeta: metav1.ObjectMeta{
				Name: "alertmanager-authorization",
			},
			Data: map[string][]byte{
				"token": []byte("auth-bearer-password"),
			},
		},
		{
			ObjectMeta: metav1.ObjectMeta{
				Name: "alertmanager-tls",
			},
			Data: map[string][]byte{
				"cert": cert,
				"key":  key,
			},
		},
	}

	for _, s := range secrets {
		if _, err := t.kubeClient.CoreV1().Secrets(t.pubNamespace).Create(ctx, s, metav1.CreateOptions{}); err != nil {
			t.Fatalf("create alertmanager secret: %s", err)
		}
	}
}

func testRuleEvaluatorSecrets(ctx context.Context, t *testContext, cert, key []byte) {
	// Verify contents but without the GCP SA credentials file to not leak secrets in tests logs.
	// Whether the contents were copied correctly is implicitly verified by the credentials working.
	want := map[string][]byte{
		fmt.Sprintf("secret_%s_alertmanager-tls_cert", t.pubNamespace):            cert,
		fmt.Sprintf("secret_%s_alertmanager-tls_key", t.pubNamespace):             key,
		fmt.Sprintf("secret_%s_alertmanager-authorization_token", t.pubNamespace): []byte("auth-bearer-password"),
	}
	err := wait.Poll(1*time.Second, 1*time.Minute, func() (bool, error) {
		secret, err := t.kubeClient.CoreV1().Secrets(t.namespace).Get(ctx, operator.RulesSecretName, metav1.GetOptions{})
		if apierrors.IsNotFound(err) {
			return false, nil
		} else if err != nil {
			return false, errors.Wrap(err, "get secret")
		}
		delete(secret.Data, fmt.Sprintf("secret_%s_user-gcp-service-account_key.json", t.pubNamespace))

		if diff := cmp.Diff(want, secret.Data); diff != "" {
			return false, errors.Errorf("unexpected configuration (-want, +got): %s", diff)
		}
		return true, nil
	})
	if err != nil {
		t.Fatalf("failed waiting for generated rule-evaluator config: %s", err)
	}

}

func testRuleEvaluatorConfig(ctx context.Context, t *testContext) {
	replace := func(s string) string {
		return strings.NewReplacer(
			"{namespace}", t.namespace, "{pubNamespace}", t.pubNamespace,
		).Replace(s)
	}

	want := map[string]string{
		"config.yaml": replace(`global:
    external_labels:
        external_key: external_val
alerting:
    alertmanagers:
        - authorization:
            type: Bearer
            credentials_file: /etc/secrets/secret_{pubNamespace}_alertmanager-authorization_token
          tls_config:
            cert_file: /etc/secrets/secret_{pubNamespace}_alertmanager-tls_cert
            key_file: /etc/secrets/secret_{pubNamespace}_alertmanager-tls_key
            insecure_skip_verify: false
          follow_redirects: true
          enable_http2: true
          scheme: https
          path_prefix: /test
          timeout: 30s
          api_version: v2
          relabel_configs:
            - source_labels: [__meta_kubernetes_endpoints_name]
              regex: test-am
              action: keep
            - source_labels: [__address__]
              regex: (.+):\d+
              target_label: __address__
              replacement: $1:19093
              action: replace
          kubernetes_sd_configs:
            - role: endpoints
              kubeconfig_file: ""
              follow_redirects: true
              enable_http2: true
              namespaces:
                own_namespace: false
                names:
                    - {namespace}
rule_files:
    - /etc/rules/*.yaml
`),
	}
	err := wait.Poll(1*time.Second, 1*time.Minute, func() (bool, error) {
		cm, err := t.kubeClient.CoreV1().ConfigMaps(t.namespace).Get(ctx, "rule-evaluator", metav1.GetOptions{})
		if apierrors.IsNotFound(err) {
			return false, nil
		} else if err != nil {
			return false, errors.Wrap(err, "get configmap")
		}
		if diff := cmp.Diff(want, cm.Data); diff != "" {
			return false, errors.Errorf("unexpected configuration (-want, +got): %s", diff)
		}
		return true, nil
	})
	if err != nil {
		t.Fatalf("failed waiting for generated rule-evaluator config: %s", err)
	}

}

func testRuleEvaluatorDeployment(ctx context.Context, t *testContext) {
	err := wait.Poll(1*time.Second, 1*time.Minute, func() (bool, error) {
		deploy, err := t.kubeClient.AppsV1().Deployments(t.namespace).Get(ctx, "rule-evaluator", metav1.GetOptions{})
		if apierrors.IsNotFound(err) {
			return false, nil
		} else if err != nil {
			return false, errors.Wrap(err, "get deployment")
		}
		// When not using GCM, we check the available replicas rather than ready ones
		// as the rule-evaluator's readyness probe does check for connectivity to GCM.
		if skipGCM {
			// TODO(pintohutch): stub CTS API during e2e tests to remove
			// this conditional.
			if *deploy.Spec.Replicas != deploy.Status.UpdatedReplicas {
				return false, nil
			}
		} else if *deploy.Spec.Replicas != deploy.Status.ReadyReplicas {
			return false, nil
		}

		// Assert we have the expected annotations.
		wantedAnnotations := map[string]string{
			"components.gke.io/component-name":               "managed_prometheus",
			"cluster-autoscaler.kubernetes.io/safe-to-evict": "true",
		}
		if diff := cmp.Diff(wantedAnnotations, deploy.Spec.Template.Annotations); diff != "" {
			return false, errors.Errorf("unexpected annotations (-want, +got): %s", diff)
		}

		for _, c := range deploy.Spec.Template.Spec.Containers {
			if c.Name != "evaluator" {
				continue
			}
			// We're mainly interested in the dynamic flags but checking the entire set including
			// the static ones is ultimately simpler.
			wantArgs := []string{
<<<<<<< HEAD
				fmt.Sprintf("--export.label.project-id=%q", projectID),
				fmt.Sprintf("--export.label.location=%q", location),
				fmt.Sprintf("--export.label.cluster=%q", cluster),
				fmt.Sprintf("--query.project-id=%q", projectID),
=======
				"--config.file=/prometheus/config_out/config.yaml",
				"--web.listen-address=:19092",
				fmt.Sprintf("--export.label.project-id=%s", projectID),
				fmt.Sprintf("--export.label.location=%s", location),
				fmt.Sprintf("--export.label.cluster=%s", cluster),
				fmt.Sprintf("--query.project-id=%s", projectID),
				"--export.user-agent=rule-evaluator/0.4.3 (mode:kubectl)",
			}
			if skipGCM {
				wantArgs = append(wantArgs, "--export.disable")
>>>>>>> f4dfd29c
			}
			if gcpServiceAccount != "" {
				filepath := fmt.Sprintf("/etc/secrets/secret_%s_user-gcp-service-account_key.json", t.pubNamespace)
				wantArgs = append(wantArgs,
					fmt.Sprintf("--export.credentials-file=%q", filepath),
					fmt.Sprintf("--query.credentials-file=%q", filepath),
				)
			}

			if diff := cmp.Diff(strings.Join(wantArgs, " "), getEnvVar(c.Env, "EXTRA_ARGS")); diff != "" {
				return false, errors.Errorf("unexpected flags (-want, +got): %s", diff)
			}
			return true, nil
		}
		return false, errors.New("no container with name evaluator found")
	})
	if err != nil {
		t.Fatalf("failed waiting for generated rule-evaluator deployment: %s", err)
	}
}

// TestWebhookCABundleInjection checks whether a CABundle is injected into the expected
// webhook configurations.
func TestWebhookCABundleInjection(t *testing.T) {
	tctx := newTestContext(t)

	var (
		whConfigName = fmt.Sprintf("gmp-operator.%s.monitoring.googleapis.com", tctx.namespace)
		policy       = arv1.Ignore // Prevent collisions with other test or real usage
		sideEffects  = arv1.SideEffectClassNone
		url          = "https://0.1.2.3/"
	)

	// Create webhook configs. The operator must populate their caBundles.
	vwc := &arv1.ValidatingWebhookConfiguration{
		ObjectMeta: metav1.ObjectMeta{
			Name:            whConfigName,
			OwnerReferences: tctx.ownerReferences,
		},
		Webhooks: []arv1.ValidatingWebhook{
			{
				Name:                    "wh1.monitoring.googleapis.com",
				ClientConfig:            arv1.WebhookClientConfig{URL: &url},
				FailurePolicy:           &policy,
				SideEffects:             &sideEffects,
				AdmissionReviewVersions: []string{"v1"},
			}, {
				Name:                    "wh2.monitoring.googleapis.com",
				ClientConfig:            arv1.WebhookClientConfig{URL: &url},
				FailurePolicy:           &policy,
				SideEffects:             &sideEffects,
				AdmissionReviewVersions: []string{"v1"},
			},
		},
	}
	_, err := tctx.kubeClient.AdmissionregistrationV1().ValidatingWebhookConfigurations().Create(context.Background(), vwc, metav1.CreateOptions{})
	if err != nil {
		t.Fatal(err)
	}
	mwc := &arv1.MutatingWebhookConfiguration{
		ObjectMeta: metav1.ObjectMeta{
			Name:            whConfigName,
			OwnerReferences: tctx.ownerReferences,
		},
		Webhooks: []arv1.MutatingWebhook{
			{
				Name:                    "wh1.monitoring.googleapis.com",
				ClientConfig:            arv1.WebhookClientConfig{URL: &url},
				FailurePolicy:           &policy,
				SideEffects:             &sideEffects,
				AdmissionReviewVersions: []string{"v1"},
			}, {
				Name:                    "wh2.monitoring.googleapis.com",
				ClientConfig:            arv1.WebhookClientConfig{URL: &url},
				FailurePolicy:           &policy,
				SideEffects:             &sideEffects,
				AdmissionReviewVersions: []string{"v1"},
			},
		},
	}
	_, err = tctx.kubeClient.AdmissionregistrationV1().MutatingWebhookConfigurations().Create(context.Background(), mwc, metav1.CreateOptions{})
	if err != nil {
		t.Fatal(err)
	}

	// Wait for caBundle injection.
	err = wait.Poll(3*time.Second, 2*time.Minute, func() (bool, error) {
		vwc, err := tctx.kubeClient.AdmissionregistrationV1().ValidatingWebhookConfigurations().Get(context.Background(), whConfigName, metav1.GetOptions{})
		if err != nil {
			return false, errors.Errorf("get validatingwebhook configuration: %s", err)
		}
		if len(vwc.Webhooks) != 2 {
			return false, errors.Errorf("expected 2 webhooks but got %d", len(vwc.Webhooks))
		}
		for _, wh := range vwc.Webhooks {
			if len(wh.ClientConfig.CABundle) == 0 {
				return false, nil
			}
		}
		return true, nil
	})
	if err != nil {
		t.Fatalf("waiting for ValidatingWebhook CA bundle failed: %s", err)
	}

	err = wait.Poll(3*time.Second, 2*time.Minute, func() (bool, error) {
		mwc, err := tctx.kubeClient.AdmissionregistrationV1().MutatingWebhookConfigurations().Get(context.Background(), whConfigName, metav1.GetOptions{})
		if err != nil {
			return false, errors.Errorf("get mutatingwebhook configuration: %s", err)
		}
		if len(mwc.Webhooks) != 2 {
			return false, errors.Errorf("expected 2 webhooks but got %d", len(vwc.Webhooks))
		}
		for _, wh := range mwc.Webhooks {
			if len(wh.ClientConfig.CABundle) == 0 {
				return false, nil
			}
		}
		return true, nil
	})
	if err != nil {
		t.Fatalf("waiting for MutatingWebhook CA bundle failed: %s", err)
	}
}

// testCollectorDeployed does a high-level verification on whether the
// collector is deployed to the cluster.
func testCollectorDeployed(ctx context.Context, t *testContext) {
	// Create initial OperatorConfig to trigger deployment of resources.
	opCfg := &monitoringv1.OperatorConfig{
		ObjectMeta: metav1.ObjectMeta{
			Name: operator.NameOperatorConfig,
		},
		Collection: monitoringv1.CollectionSpec{
			ExternalLabels: map[string]string{
				"external_key": "external_val",
			},
			Filter: monitoringv1.ExportFilters{
				MatchOneOf: []string{
					"{job='foo'}",
					"{__name__=~'up'}",
				},
			},
			KubeletScraping: &monitoringv1.KubeletScraping{
				Interval: "5s",
			},
		},
	}
	if gcpServiceAccount != "" {
		opCfg.Collection.Credentials = &v1.SecretKeySelector{
			LocalObjectReference: corev1.LocalObjectReference{
				Name: "user-gcp-service-account",
			},
			Key: "key.json",
		}
	}
	_, err := t.operatorClient.MonitoringV1().OperatorConfigs(t.pubNamespace).Create(ctx, opCfg, metav1.CreateOptions{})
	if err != nil {
		t.Fatalf("create rules operatorconfig: %s", err)
	}

	err = wait.Poll(3*time.Second, 3*time.Minute, func() (bool, error) {
		ds, err := t.kubeClient.AppsV1().DaemonSets(t.namespace).Get(ctx, operator.NameCollector, metav1.GetOptions{})
		if apierrors.IsNotFound(err) {
			return false, nil
		} else if err != nil {
			t.Log(errors.Errorf("getting collector DaemonSet failed: %s", err))
			return false, errors.Errorf("getting collector DaemonSet failed: %s", err)
		}
		// At first creation the DaemonSet may appear with 0 desired replicas. This should
		// change shortly after.
		if ds.Status.DesiredNumberScheduled == 0 {
			return false, nil
		}

		// TODO(pintohutch): run all tests without skipGCM by providing boilerplate
		// credentials for use in local testing and CI.
		//
		// This is necessary for any e2e tests that don't have access to GCP
		// credentials. We were getting away with this by running on networks
		// with access to the GCE metadata server IP to supply them:
		// https://github.com/googleapis/google-cloud-go/blob/56d81f123b5b4491aaf294042340c35ffcb224a7/compute/metadata/metadata.go#L39
		// However, running without this access (e.g. on Github Actions) causes
		// a failure from:
		// https://cs.opensource.google/go/x/oauth2/+/master:google/default.go;l=155;drc=9780585627b5122c8cc9c6a378ac9861507e7551
		if !skipGCM {
			if ds.Status.NumberReady != ds.Status.DesiredNumberScheduled {
				return false, nil
			}
		}

		// Assert we have the expected annotations.
		wantedAnnotations := map[string]string{
			"components.gke.io/component-name":               "managed_prometheus",
			"cluster-autoscaler.kubernetes.io/safe-to-evict": "true",
		}
		if diff := cmp.Diff(wantedAnnotations, ds.Spec.Template.Annotations); diff != "" {
			return false, errors.Errorf("unexpected annotations (-want, +got): %s", diff)
		}

		for _, c := range ds.Spec.Template.Spec.Containers {
			if c.Name != "prometheus" {
				continue
			}

			// We're mainly interested in the dynamic flags but checking the entire set including
			// the static ones is ultimately simpler.
			wantArgs := []string{
<<<<<<< HEAD
				fmt.Sprintf("--export.label.project-id=%q", projectID),
				fmt.Sprintf("--export.label.location=%q", location),
				fmt.Sprintf("--export.label.cluster=%q", cluster),
				`--export.match="{job='foo'}"`,
				`--export.match="{__name__=~'up'}"`,
=======
				"--config.file=/prometheus/config_out/config.yaml",
				"--storage.tsdb.path=/prometheus/data",
				"--storage.tsdb.no-lockfile",
				"--storage.tsdb.retention.time=30m",
				"--storage.tsdb.wal-compression",
				"--storage.tsdb.min-block-duration=10m",
				"--storage.tsdb.max-block-duration=10m",
				"--web.listen-address=:19090",
				"--web.enable-lifecycle",
				"--web.route-prefix=/",
				fmt.Sprintf("--export.label.project-id=%s", projectID),
				fmt.Sprintf("--export.label.location=%s", location),
				fmt.Sprintf("--export.label.cluster=%s", cluster),
				"--export.match={job='foo'}",
				"--export.match={__name__=~'up'}",
				"--export.user-agent=prometheus/2.35.0-gmp.2 (mode:kubectl)",
			}
			if skipGCM {
				wantArgs = append(wantArgs, "--export.disable")
>>>>>>> f4dfd29c
			}
			if gcpServiceAccount != "" {
				wantArgs = append(wantArgs, fmt.Sprintf(`--export.credentials-file="/etc/secrets/secret_%s_user-gcp-service-account_key.json"`, t.pubNamespace))
			}

<<<<<<< HEAD
			if diff := cmp.Diff(strings.Join(wantArgs, " "), getEnvVar(c.Env, "EXTRA_ARGS")); diff != "" {
				t.Log(errors.Errorf("unexpected flags (-want, +got): %s", diff))
=======
			if diff := cmp.Diff(wantArgs, c.Args); diff != "" {
>>>>>>> f4dfd29c
				return false, errors.Errorf("unexpected flags (-want, +got): %s", diff)
			}
			return true, nil
		}
		t.Log(errors.New("no container with name prometheus found"))
		return false, errors.New("no container with name prometheus found")
	})
	if err != nil {
		t.Fatalf("Waiting for DaemonSet deployment failed: %s", err)
	}
}

// testCollectorSelfPodMonitoring sets up pod monitoring of the collector itself
// and waits for samples to become available in Cloud Monitoring.
func testCollectorSelfPodMonitoring(ctx context.Context, t *testContext) {
	// The operator should configure the collector to scrape itself and its metrics
	// should show up in Cloud Monitoring shortly after.
	podmon := &monitoringv1.PodMonitoring{
		ObjectMeta: metav1.ObjectMeta{
			Name: "collector-podmon",
		},
		Spec: monitoringv1.PodMonitoringSpec{
			Selector: metav1.LabelSelector{
				MatchLabels: map[string]string{
					operator.LabelAppName: operator.NameCollector,
				},
			},
			Endpoints: []monitoringv1.ScrapeEndpoint{
				{Port: intstr.FromString("prom-metrics"), Interval: "5s"},
				{Port: intstr.FromString("cfg-rel-metrics"), Interval: "5s"},
			},
		},
	}

	_, err := t.operatorClient.MonitoringV1().PodMonitorings(t.namespace).Create(ctx, podmon, metav1.CreateOptions{})
	if err != nil {
		t.Fatalf("create collector PodMonitoring: %s", err)
	}
	t.Log("Waiting for PodMonitoring collector-podmon to be processed")

	var resVer = ""
	err = wait.Poll(time.Second, 1*time.Minute, func() (bool, error) {
		pm, err := t.operatorClient.MonitoringV1().PodMonitorings(t.namespace).Get(ctx, "collector-podmon", metav1.GetOptions{})
		if err != nil {
			return false, errors.Errorf("getting PodMonitoring failed: %s", err)
		}
		// Ensure no status update cycles.
		// This is not a perfect check as it's possible the get call returns before the operator
		// would sync again, however it can serve as a valuable guardrail in case sporadic test
		// failures start happening due to update cycles.
		if size := len(pm.Status.Conditions); size == 1 {
			if resVer == "" {
				resVer = pm.ResourceVersion
				return false, nil
			}
			success := pm.Status.Conditions[0].Type == monitoringv1.ConfigurationCreateSuccess
			steadyVer := resVer == pm.ResourceVersion
			return success && steadyVer, nil
		} else if size > 1 {
			return false, errors.Errorf("status conditions should be of length 1, but got: %d", size)
		}
		return false, nil
	})
	if err != nil {
		t.Errorf("unable to validate PodMonitoring status: %s", err)
	}

	if !skipGCM {
		t.Log("Waiting for up metrics for collector targets")
		validateCollectorUpMetrics(ctx, t, "collector-podmon")
	}
}

// testCollectorSelfClusterPodMonitoring sets up pod monitoring of the collector itself
// and waits for samples to become available in Cloud Monitoring.
func testCollectorSelfClusterPodMonitoring(ctx context.Context, t *testContext) {
	// The operator should configure the collector to scrape itself and its metrics
	// should show up in Cloud Monitoring shortly after.
	podmon := &monitoringv1.ClusterPodMonitoring{
		ObjectMeta: metav1.ObjectMeta{
			Name:            "collector-cmon",
			OwnerReferences: t.ownerReferences,
		},
		Spec: monitoringv1.ClusterPodMonitoringSpec{
			Selector: metav1.LabelSelector{
				MatchLabels: map[string]string{
					operator.LabelAppName: operator.NameCollector,
				},
			},
			Endpoints: []monitoringv1.ScrapeEndpoint{
				{Port: intstr.FromString("prom-metrics"), Interval: "5s"},
				{Port: intstr.FromString("cfg-rel-metrics"), Interval: "5s"},
			},
		},
	}

	_, err := t.operatorClient.MonitoringV1().ClusterPodMonitorings().Create(ctx, podmon, metav1.CreateOptions{})
	if err != nil {
		t.Fatalf("create collector ClusterPodMonitoring: %s", err)
	}
	t.Log("Waiting for PodMonitoring collector-podmon to be processed")

	var resVer = ""
	err = wait.Poll(time.Second, 1*time.Minute, func() (bool, error) {
		pm, err := t.operatorClient.MonitoringV1().ClusterPodMonitorings().Get(ctx, "collector-cmon", metav1.GetOptions{})
		if err != nil {
			return false, errors.Errorf("getting ClusterPodMonitoring failed: %s", err)
		}
		// Ensure no status update cycles.
		// This is not a perfect check as it's possible the get call returns before the operator
		// would sync again, however it can serve as a valuable guardrail in case sporadic test
		// failures start happening due to update cycles.
		if size := len(pm.Status.Conditions); size == 1 {
			if resVer == "" {
				resVer = pm.ResourceVersion
				return false, nil
			}
			success := pm.Status.Conditions[0].Type == monitoringv1.ConfigurationCreateSuccess
			steadyVer := resVer == pm.ResourceVersion
			return success && steadyVer, nil
		} else if size > 1 {
			return false, errors.Errorf("status conditions should be of length 1, but got: %d", size)
		}
		return false, nil
	})
	if err != nil {
		t.Errorf("unable to validate ClusterPodMonitoring status: %s", err)
	}

	if !skipGCM {
		t.Log("Waiting for up metrics for collector targets")
		validateCollectorUpMetrics(ctx, t, "collector-cmon")
	}
}

// validateCollectorUpMetrics checks whether the scrape-time up metrics for all collector
// pods can be queried from GCM.
func validateCollectorUpMetrics(ctx context.Context, t *testContext, job string) {
	// The project, location, and cluster name in which we look for the metric data must
	// be provided by the user. Check this only in this test so tests that don't need these
	// flags can still be run without them.
	// They can be configured on the operator but our current test setup (targeting GKE)
	// relies on the operator inferring them from the environment.
	if projectID == "" {
		t.Fatalf("no project specified (--project-id flag)")
	}
	if location == "" {
		t.Fatalf("no location specified (--location flag)")
	}
	if cluster == "" {
		t.Fatalf("no cluster name specified (--cluster flag)")
	}

	// Wait for metric data to show up in Cloud Monitoring.
	metricClient, err := gcm.NewMetricClient(ctx)
	if err != nil {
		t.Fatalf("Create GCM metric client: %s", err)
	}
	defer metricClient.Close()

	pods, err := t.kubeClient.CoreV1().Pods(t.namespace).List(ctx, metav1.ListOptions{
		LabelSelector: fmt.Sprintf("%s=%s", operator.LabelAppName, operator.NameCollector),
	})
	if err != nil {
		t.Fatalf("List collector pods: %s", err)
	}

	// See whether the `up` metric is written for each pod/port combination. It is set to 1 by
	// Prometheus on successful scraping of the target. Thereby we validate service discovery
	// configuration, config reload handling, as well as data export are correct.
	//
	// Make a single query for each pod/port combo as this is simpler than untangling the result
	// of a single query.
	ctx, cancel := context.WithTimeout(ctx, 5*time.Minute)
	defer cancel()

	for _, pod := range pods.Items {
		for _, port := range []string{"prom-metrics", "cfg-rel-metrics"} {
			t.Logf("Poll up metric for pod %q and port %q", pod.Name, port)

			err = wait.PollImmediateUntil(3*time.Second, func() (bool, error) {
				now := time.Now()

				// Validate the majority of labels being set correctly by filtering along them.
				iter := metricClient.ListTimeSeries(ctx, &gcmpb.ListTimeSeriesRequest{
					Name: fmt.Sprintf("projects/%s", projectID),
					Filter: fmt.Sprintf(`
				resource.type = "prometheus_target" AND
				resource.labels.project_id = "%s" AND
				resource.label.location = "%s" AND
				resource.labels.cluster = "%s" AND
				resource.labels.namespace = "%s" AND
				resource.labels.job = "%s" AND
				resource.labels.instance = "%s:%s" AND
				metric.type = "prometheus.googleapis.com/up/gauge" AND
				metric.labels.external_key = "external_val"
				`,
						projectID, location, cluster, t.namespace, job, pod.Spec.NodeName, port,
					),
					Interval: &gcmpb.TimeInterval{
						EndTime:   timestamppb.New(now),
						StartTime: timestamppb.New(now.Add(-10 * time.Second)),
					},
				})
				series, err := iter.Next()
				if err == iterator.Done {
					t.Logf("No data, retrying...")
					return false, nil
				} else if err != nil {
					return false, errors.Wrap(err, "querying metrics failed")
				}
				if v := series.Points[len(series.Points)-1].Value.GetDoubleValue(); v != 1 {
					t.Logf("Up still %v, retrying...", v)
					return false, nil
				}
				// We expect exactly one result.
				series, err = iter.Next()
				if err != iterator.Done {
					return false, errors.Errorf("expected iterator to be done but got error %q and series %v", err, series)
				}
				return true, nil
			}, ctx.Done())
			if err != nil {
				t.Fatalf("Waiting for collector metrics to appear in Cloud Monitoring failed: %s", err)
			}
		}
	}
}

// testCollectorScrapeKubelet verifies that kubelet metric endpoints are successfully scraped.
func testCollectorScrapeKubelet(ctx context.Context, t *testContext) {
	if skipGCM {
		t.Log("Not validating scraping of kubelets when --skip-gcm is set")
		return
	}
	if projectID == "" {
		t.Fatalf("no project specified (--project-id flag)")
	}
	if location == "" {
		t.Fatalf("no location specified (--location flag)")
	}
	if cluster == "" {
		t.Fatalf("no cluster name specified (--cluster flag)")
	}

	// Wait for metric data to show up in Cloud Monitoring.
	metricClient, err := gcm.NewMetricClient(ctx)
	if err != nil {
		t.Fatalf("Create GCM metric client: %s", err)
	}
	defer metricClient.Close()

	nodes, err := t.kubeClient.CoreV1().Nodes().List(ctx, metav1.ListOptions{})
	if err != nil {
		t.Fatalf("List nodes: %s", err)
	}

	// See whether the `up` metric for both kubelet endpoints is 1 for each node on which
	// a collector pod is running.
	ctx, cancel := context.WithTimeout(ctx, 5*time.Minute)
	defer cancel()

	for _, node := range nodes.Items {
		for _, port := range []string{"metrics", "cadvisor"} {
			t.Logf("Poll up metric for kubelet on node %q and port %q", node.Name, port)

			err = wait.PollImmediateUntil(3*time.Second, func() (bool, error) {
				now := time.Now()

				// Validate the majority of labels being set correctly by filtering along them.
				iter := metricClient.ListTimeSeries(ctx, &gcmpb.ListTimeSeriesRequest{
					Name: fmt.Sprintf("projects/%s", projectID),
					Filter: fmt.Sprintf(`
				resource.type = "prometheus_target" AND
				resource.labels.project_id = "%s" AND
				resource.label.location = "%s" AND
				resource.labels.cluster = "%s" AND
				resource.labels.job = "kubelet" AND
				resource.labels.instance = "%s:%s" AND
				metric.type = "prometheus.googleapis.com/up/gauge" AND
				metric.labels.node = "%s"
				metric.labels.external_key = "external_val"
				`,
						projectID, location, cluster, node.Name, port, node.Name,
					),
					Interval: &gcmpb.TimeInterval{
						EndTime:   timestamppb.New(now),
						StartTime: timestamppb.New(now.Add(-10 * time.Second)),
					},
				})
				series, err := iter.Next()
				if err == iterator.Done {
					t.Logf("No data, retrying...")
					return false, nil
				} else if err != nil {
					return false, errors.Wrap(err, "querying metrics failed")
				}
				if v := series.Points[len(series.Points)-1].Value.GetDoubleValue(); v != 1 {
					t.Logf("Up still %v, retrying...", v)
					return false, nil
				}
				// We expect exactly one result.
				series, err = iter.Next()
				if err != iterator.Done {
					return false, errors.Errorf("expected iterator to be done but got error %q and series %v", err, series)
				}
				return true, nil
			}, ctx.Done())
			if err != nil {
				t.Fatalf("Waiting for collector metrics to appear in Cloud Monitoring failed: %s", err)
			}
		}
	}
}

func testRulesGeneration(ctx context.Context, t *testContext) {
	replace := strings.NewReplacer(
		"{project_id}", projectID,
		"{cluster}", cluster,
		"{location}", location,
		"{namespace}", t.namespace,
	).Replace

	// Create multiple rules in the cluster and expect their scoped equivalents
	// to be present in the generated rule file.
	content := replace(`
apiVersion: monitoring.googleapis.com/v1alpha1
kind: GlobalRules
metadata:
  name: global-rules
spec:
  groups:
  - name: group-1
    rules:
    - record: bar
      expr: avg(up)
      labels:
        flavor: test
`)
	var globalRules monitoringv1.GlobalRules
	if err := kyaml.Unmarshal([]byte(content), &globalRules); err != nil {
		t.Fatal(err)
	}
	globalRules.OwnerReferences = t.ownerReferences

	if _, err := t.operatorClient.MonitoringV1().GlobalRules().Create(context.TODO(), &globalRules, metav1.CreateOptions{}); err != nil {
		t.Fatal(err)
	}

	content = replace(`
apiVersion: monitoring.googleapis.com/v1alpha1
kind: ClusterRules
metadata:
  name: {namespace}-cluster-rules
spec:
  groups:
  - name: group-1
    rules:
    - record: foo
      expr: sum(up)
      labels:
        flavor: test
`)
	var clusterRules monitoringv1.ClusterRules
	if err := kyaml.Unmarshal([]byte(content), &clusterRules); err != nil {
		t.Fatal(err)
	}
	clusterRules.OwnerReferences = t.ownerReferences

	if _, err := t.operatorClient.MonitoringV1().ClusterRules().Create(context.TODO(), &clusterRules, metav1.CreateOptions{}); err != nil {
		t.Fatal(err)
	}

	// TODO(freinartz): Instantiate structs directly rather than templating strings.
	content = `
apiVersion: monitoring.googleapis.com/v1alpha1
kind: Rules
metadata:
  name: rules
spec:
  groups:
  - name: group-1
    rules:
    - alert: Bar
      expr: avg(down) > 1
      annotations:
        description: "bar avg down"
      labels:
        flavor: test
    - record: always_one
      expr: vector(1)
`
	var rules monitoringv1.Rules
	if err := kyaml.Unmarshal([]byte(content), &rules); err != nil {
		t.Fatal(err)
	}
	if _, err := t.operatorClient.MonitoringV1().Rules(t.namespace).Create(context.TODO(), &rules, metav1.CreateOptions{}); err != nil {
		t.Fatal(err)
	}

	want := map[string]string{
		replace("globalrules__global-rules.yaml"): replace(`groups:
    - name: group-1
      rules:
        - record: bar
          expr: avg(up)
          labels:
            flavor: test
`),
		replace("clusterrules__{namespace}-cluster-rules.yaml"): replace(`groups:
    - name: group-1
      rules:
        - record: foo
          expr: sum(up{cluster="{cluster}",location="{location}",project_id="{project_id}"})
          labels:
            cluster: {cluster}
            flavor: test
            location: {location}
            project_id: {project_id}
`),
		replace("rules__{namespace}__rules.yaml"): replace(`groups:
    - name: group-1
      rules:
        - alert: Bar
          expr: avg(down{cluster="{cluster}",location="{location}",namespace="{namespace}",project_id="{project_id}"}) > 1
          labels:
            cluster: {cluster}
            flavor: test
            location: {location}
            namespace: {namespace}
            project_id: {project_id}
          annotations:
            description: bar avg down
        - record: always_one
          expr: vector(1)
          labels:
            cluster: {cluster}
            location: {location}
            namespace: {namespace}
            project_id: {project_id}
`),
	}

	var diff string

	err := wait.Poll(1*time.Second, time.Minute, func() (bool, error) {
		cm, err := t.kubeClient.CoreV1().ConfigMaps(t.namespace).Get(context.TODO(), "rules-generated", metav1.GetOptions{})
		if apierrors.IsNotFound(err) {
			return false, nil
		} else if err != nil {
			return false, errors.Wrap(err, "get ConfigMap")
		}
		// The operator observes Rules across all namespaces. For the purpose of this test we drop
		// all outputs from the result that aren't in the expected set.
		for name := range cm.Data {
			if _, ok := want[name]; !ok {
				delete(cm.Data, name)
			}
		}
		diff = cmp.Diff(want, cm.Data)
		return diff == "", nil
	})
	if err != nil {
		t.Errorf("diff (-want, +got): %s", diff)
		t.Fatalf("failed waiting for generated rules: %s", err)
	}
}

func testValidateRuleEvaluationMetrics(ctx context.Context, t *testContext) {
	// The project, location and cluster name in which we look for the metric data must
	// be provided by the user. Check this only in this test so tests that don't need these
	// flags can still be run without them.
	if projectID == "" {
		t.Fatalf("no project specified (--project-id flag)")
	}
	if location == "" {
		t.Fatalf("no location specified (--location flag)")
	}
	if cluster == "" {
		t.Fatalf("no cluster name specified (--cluster flag)")
	}

	// Wait for metric data to show up in Cloud Monitoring.
	metricClient, err := gcm.NewMetricClient(ctx)
	if err != nil {
		t.Fatalf("Create GCM metric client: %s", err)
	}
	defer metricClient.Close()

	err = wait.Poll(1*time.Second, 3*time.Minute, func() (bool, error) {
		now := time.Now()

		// Validate the majority of labels being set correctly by filtering along them.
		iter := metricClient.ListTimeSeries(ctx, &gcmpb.ListTimeSeriesRequest{
			Name: fmt.Sprintf("projects/%s", projectID),
			Filter: fmt.Sprintf(`
				resource.type = "prometheus_target" AND
				resource.labels.project_id = "%s" AND
				resource.labels.location = "%s" AND
				resource.labels.cluster = "%s" AND
				resource.labels.namespace = "%s" AND
				metric.type = "prometheus.googleapis.com/always_one/gauge"
				`,
				projectID, location, cluster, t.namespace,
			),
			Interval: &gcmpb.TimeInterval{
				EndTime:   timestamppb.New(now),
				StartTime: timestamppb.New(now.Add(-10 * time.Second)),
			},
		})
		series, err := iter.Next()
		if err == iterator.Done {
			t.Logf("No data, retrying...")
			return false, nil
		} else if err != nil {
			return false, errors.Wrap(err, "querying metrics failed")
		}
		if len(series.Points) == 0 {
			return false, errors.New("unexpected zero points in result series")
		}
		// We expect exactly one result.
		series, err = iter.Next()
		if err != iterator.Done {
			return false, errors.Errorf("expected iterator to be done but got error %q and series %v", err, series)
		}
		return true, nil
	})
	if err != nil {
		t.Fatalf("Waiting for rule metrics to appear in Cloud Monitoring failed: %s", err)
	}
}

func getEnvVar(evs []corev1.EnvVar, key string) string {
	for _, ev := range evs {
		if ev.Name == key {
			return ev.Value
		}
	}
	return ""
}<|MERGE_RESOLUTION|>--- conflicted
+++ resolved
@@ -359,23 +359,10 @@
 			// We're mainly interested in the dynamic flags but checking the entire set including
 			// the static ones is ultimately simpler.
 			wantArgs := []string{
-<<<<<<< HEAD
 				fmt.Sprintf("--export.label.project-id=%q", projectID),
 				fmt.Sprintf("--export.label.location=%q", location),
 				fmt.Sprintf("--export.label.cluster=%q", cluster),
 				fmt.Sprintf("--query.project-id=%q", projectID),
-=======
-				"--config.file=/prometheus/config_out/config.yaml",
-				"--web.listen-address=:19092",
-				fmt.Sprintf("--export.label.project-id=%s", projectID),
-				fmt.Sprintf("--export.label.location=%s", location),
-				fmt.Sprintf("--export.label.cluster=%s", cluster),
-				fmt.Sprintf("--query.project-id=%s", projectID),
-				"--export.user-agent=rule-evaluator/0.4.3 (mode:kubectl)",
-			}
-			if skipGCM {
-				wantArgs = append(wantArgs, "--export.disable")
->>>>>>> f4dfd29c
 			}
 			if gcpServiceAccount != "" {
 				filepath := fmt.Sprintf("/etc/secrets/secret_%s_user-gcp-service-account_key.json", t.pubNamespace)
@@ -584,44 +571,18 @@
 			// We're mainly interested in the dynamic flags but checking the entire set including
 			// the static ones is ultimately simpler.
 			wantArgs := []string{
-<<<<<<< HEAD
 				fmt.Sprintf("--export.label.project-id=%q", projectID),
 				fmt.Sprintf("--export.label.location=%q", location),
 				fmt.Sprintf("--export.label.cluster=%q", cluster),
 				`--export.match="{job='foo'}"`,
 				`--export.match="{__name__=~'up'}"`,
-=======
-				"--config.file=/prometheus/config_out/config.yaml",
-				"--storage.tsdb.path=/prometheus/data",
-				"--storage.tsdb.no-lockfile",
-				"--storage.tsdb.retention.time=30m",
-				"--storage.tsdb.wal-compression",
-				"--storage.tsdb.min-block-duration=10m",
-				"--storage.tsdb.max-block-duration=10m",
-				"--web.listen-address=:19090",
-				"--web.enable-lifecycle",
-				"--web.route-prefix=/",
-				fmt.Sprintf("--export.label.project-id=%s", projectID),
-				fmt.Sprintf("--export.label.location=%s", location),
-				fmt.Sprintf("--export.label.cluster=%s", cluster),
-				"--export.match={job='foo'}",
-				"--export.match={__name__=~'up'}",
-				"--export.user-agent=prometheus/2.35.0-gmp.2 (mode:kubectl)",
-			}
-			if skipGCM {
-				wantArgs = append(wantArgs, "--export.disable")
->>>>>>> f4dfd29c
 			}
 			if gcpServiceAccount != "" {
 				wantArgs = append(wantArgs, fmt.Sprintf(`--export.credentials-file="/etc/secrets/secret_%s_user-gcp-service-account_key.json"`, t.pubNamespace))
 			}
 
-<<<<<<< HEAD
 			if diff := cmp.Diff(strings.Join(wantArgs, " "), getEnvVar(c.Env, "EXTRA_ARGS")); diff != "" {
 				t.Log(errors.Errorf("unexpected flags (-want, +got): %s", diff))
-=======
-			if diff := cmp.Diff(wantArgs, c.Args); diff != "" {
->>>>>>> f4dfd29c
 				return false, errors.Errorf("unexpected flags (-want, +got): %s", diff)
 			}
 			return true, nil
