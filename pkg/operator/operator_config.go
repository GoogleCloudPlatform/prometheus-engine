// Copyright 2022 Google LLC
//
// Licensed under the Apache License, Version 2.0 (the "License");
// you may not use this file except in compliance with the License.
// You may obtain a copy of the License at
//
//     https://www.apache.org/licenses/LICENSE-2.0
//
// Unless required by applicable law or agreed to in writing, software
// distributed under the License is distributed on an "AS IS" BASIS,
// WITHOUT WARRANTIES OR CONDITIONS OF ANY KIND, either express or implied.
// See the License for the specific language governing permissions and
// limitations under the License.

package operator

import (
	"context"
	"fmt"
	"net/url"
	"path"
	"strings"

	monitoringv1 "github.com/GoogleCloudPlatform/prometheus-engine/pkg/operator/apis/monitoring/v1"
	"github.com/go-logr/logr"
	"github.com/pkg/errors"
	promcommonconfig "github.com/prometheus/common/config"
	prommodel "github.com/prometheus/common/model"
	promconfig "github.com/prometheus/prometheus/config"
	"github.com/prometheus/prometheus/discovery"
	discoverykube "github.com/prometheus/prometheus/discovery/kubernetes"
	"github.com/prometheus/prometheus/model/labels"
	"github.com/prometheus/prometheus/model/relabel"
	yaml "gopkg.in/yaml.v3"
	appsv1 "k8s.io/api/apps/v1"
	corev1 "k8s.io/api/core/v1"
	v1 "k8s.io/api/core/v1"
	apierrors "k8s.io/apimachinery/pkg/api/errors"
	metav1 "k8s.io/apimachinery/pkg/apis/meta/v1"
	"k8s.io/apimachinery/pkg/runtime"
	"k8s.io/apimachinery/pkg/types"
	ctrl "sigs.k8s.io/controller-runtime"
	"sigs.k8s.io/controller-runtime/pkg/builder"
	"sigs.k8s.io/controller-runtime/pkg/client"
	"sigs.k8s.io/controller-runtime/pkg/predicate"
	"sigs.k8s.io/controller-runtime/pkg/reconcile"
	"sigs.k8s.io/controller-runtime/pkg/source"
)

// Base resource names which may be used for multiple different resource kinds
// related to the given component.
const (
	NameOperatorConfig = "config"
	NameRuleEvaluator  = "rule-evaluator"
	NameCollector      = "collector"
)

const (
	RulesSecretName      = "rules"
	CollectionSecretName = "collection"
	rulesDir             = "/etc/rules"
	secretsDir           = "/etc/secrets"
)

func rulesLabels() map[string]string {
	return map[string]string{
		LabelAppName:      NameRuleEvaluator,
		KubernetesAppName: RuleEvaluatorAppName,
	}
}

func rulesAnnotations() map[string]string {
	return map[string]string{
		AnnotationMetricName: componentName,
		// Allow cluster autoscaler to evict evaluator Pods even though the Pods
		// have an emptyDir volume mounted. This is okay since the node where the
		// Pod runs will be scaled down.
		ClusterAutoscalerSafeEvictionLabel: "true",
	}
}

// setupOperatorConfigControllers ensures a rule-evaluator
// deployment as part of managed collection.
func setupOperatorConfigControllers(op *Operator) error {
	// The singleton OperatorConfig is the request object we reconcile against.
	objRequest := reconcile.Request{
		NamespacedName: types.NamespacedName{
			Namespace: op.opts.PublicNamespace,
			Name:      NameOperatorConfig,
		},
	}
	// Default OperatorConfig filter.
	objFilterOperatorConfig := namespacedNamePredicate{
		namespace: op.opts.PublicNamespace,
		name:      NameOperatorConfig,
	}
	// Rule-evaluator deployment filter.
	objFilterRuleEvaluator := namespacedNamePredicate{
		namespace: op.opts.OperatorNamespace,
		name:      NameRuleEvaluator,
	}

	// Reconcile operator-managed resources.
	err := ctrl.NewControllerManagedBy(op.manager).
		Named("operator-config").
		// Filter events without changes for all watches.
		WithEventFilter(predicate.ResourceVersionChangedPredicate{}).
		For(
			&monitoringv1.OperatorConfig{},
			builder.WithPredicates(objFilterOperatorConfig),
		).
		// // Maintain the rule-evaluator deployment and configuration (as a secret).
		Watches(
			&source.Kind{Type: &appsv1.Deployment{}},
			enqueueConst(objRequest),
			builder.WithPredicates(
				objFilterRuleEvaluator,
				predicate.GenerationChangedPredicate{},
			)).
		// We must watch all secrets in the cluster as we copy and inline secrets referenced
		// in the OperatorConfig and need to repeat those steps if affected secrets change.
		// As the set of secrets to watch is not static, we've to watch them all.
		// A viable alternative could be for the rule-evaluator (or a sidecar) to generate
		// the configuration locally and maintain a more constrained watch.
		Watches(
			&source.Kind{Type: &corev1.Secret{}},
			enqueueConst(objRequest),
			builder.WithPredicates(predicate.NewPredicateFuncs(secretFilter(op.opts.PublicNamespace))),
		).
		Complete(newOperatorConfigReconciler(op.manager.GetClient(), op.opts))

	if err != nil {
		return errors.Wrap(err, "operator-config controller")
	}
	return nil
}

// secretFilter filters by non-default Secrets in specified namespace.
func secretFilter(ns string) func(object client.Object) bool {
	return func(object client.Object) bool {
		if object.GetNamespace() == ns {
			return !strings.HasPrefix(object.GetName(), "default-token")
		}
		return false
	}
}

// operatorConfigReconciler reconciles the OperatorConfig CRD.
type operatorConfigReconciler struct {
	client client.Client
	opts   Options
}

// newOperatorConfigReconciler creates a new operatorConfigReconciler.
func newOperatorConfigReconciler(c client.Client, opts Options) *operatorConfigReconciler {
	return &operatorConfigReconciler{
		client: c,
		opts:   opts,
	}
}

// Reconcile ensures the OperatorConfig resource is reconciled.
func (r *operatorConfigReconciler) Reconcile(ctx context.Context, req reconcile.Request) (reconcile.Result, error) {
	logger, _ := logr.FromContext(ctx)
	logger.WithValues("operatorconfig", req.NamespacedName).Info("reconciling operatorconfig")

	config := &monitoringv1.OperatorConfig{}

	// Fetch OperatorConfig.
	if err := r.client.Get(ctx, req.NamespacedName, config); apierrors.IsNotFound(err) {
		logger.Info("no operatorconfig created yet")
	} else if err != nil {
		return reconcile.Result{}, errors.Wrapf(err, "get operatorconfig for incoming: %q", req.String())
	}
	// Ensure the rule-evaluator config and grab any to-be-mirrored
	// secret data on the way.
	secretData, err := r.ensureRuleEvaluatorConfig(ctx, &config.Rules)
	if err != nil {
		return reconcile.Result{}, errors.Wrap(err, "ensure rule-evaluator config")
	}

	// Mirror the fetched secret data to where the rule-evaluator can
	// mount and access.
	if err := r.ensureRuleEvaluatorSecrets(ctx, secretData); err != nil {
		return reconcile.Result{}, errors.Wrap(err, "ensure rule-evaluator secrets")
	}

	// Ensure the rule-evaluator deployment and volume mounts.
	if err := r.ensureRuleEvaluatorDeployment(ctx, &config.Rules); err != nil {
		return reconcile.Result{}, errors.Wrap(err, "ensure rule-evaluator deploy")
	}

	return reconcile.Result{}, nil
}

// ensureRuleEvaluatorConfig reconciles the config for rule-evaluator.
func (r *operatorConfigReconciler) ensureRuleEvaluatorConfig(ctx context.Context, spec *monitoringv1.RuleEvaluatorSpec) (map[string][]byte, error) {
	cfg, secretData, err := r.makeRuleEvaluatorConfig(ctx, spec)
	if err != nil {
		return nil, errors.Wrap(err, "make rule-evaluator configmap")
	}

	// Upsert rule-evaluator config.
	if err := r.client.Update(ctx, cfg); apierrors.IsNotFound(err) {
		if err := r.client.Create(ctx, cfg); err != nil {
			return nil, errors.Wrap(err, "create rule-evaluator config")
		}
	} else if err != nil {
		return nil, errors.Wrap(err, "update rule-evaluator config")
	}
	return secretData, nil
}

// makeRuleEvaluatorConfig creates the config for rule-evaluator.
// This is stored as a Secret rather than a ConfigMap as it could contain
// sensitive configuration information.
func (r *operatorConfigReconciler) makeRuleEvaluatorConfig(ctx context.Context, spec *monitoringv1.RuleEvaluatorSpec) (*corev1.ConfigMap, map[string][]byte, error) {
	amConfigs, secretData, err := r.makeAlertManagerConfigs(ctx, &spec.Alerting)
	if err != nil {
		return nil, nil, errors.Wrap(err, "make alertmanager config")
	}
	if spec.Credentials != nil {
		p := pathForSelector(r.opts.PublicNamespace, &monitoringv1.SecretOrConfigMap{Secret: spec.Credentials})
		b, err := getSecretKeyBytes(ctx, r.client, r.opts.PublicNamespace, spec.Credentials)
		if err != nil {
			return nil, nil, errors.Wrap(err, "get service account credentials")
		}
		secretData[p] = b
	}

	cfg := &promconfig.Config{
		GlobalConfig: promconfig.GlobalConfig{
			ExternalLabels: labels.FromMap(spec.ExternalLabels),
		},
		AlertingConfig: promconfig.AlertingConfig{
			AlertmanagerConfigs: amConfigs,
		},
		RuleFiles: []string{path.Join(rulesDir, "*.yaml")},
	}
	cfgEncoded, err := yaml.Marshal(cfg)
	if err != nil {
		return nil, nil, errors.Wrap(err, "marshal Prometheus config")
	}

	// Create rule-evaluator Secret.
	cm := &corev1.ConfigMap{
		ObjectMeta: metav1.ObjectMeta{
			Name:      NameRuleEvaluator,
			Namespace: r.opts.OperatorNamespace,
		},
		Data: map[string]string{
			configFilename: string(cfgEncoded),
		},
	}
	return cm, secretData, nil
}

// ensureRuleEvaluatorSecrets reconciles the Secrets for rule-evaluator.
func (r *operatorConfigReconciler) ensureRuleEvaluatorSecrets(ctx context.Context, data map[string][]byte) error {
	secret := &corev1.Secret{
		ObjectMeta: metav1.ObjectMeta{
			Name:        RulesSecretName,
			Namespace:   r.opts.OperatorNamespace,
			Annotations: rulesAnnotations(),
			Labels:      rulesLabels(),
		},
		Data: make(map[string][]byte),
	}
	for f, b := range data {
		secret.Data[f] = b
	}

	if err := r.client.Update(ctx, secret); apierrors.IsNotFound(err) {
		if err := r.client.Create(ctx, secret); err != nil {
			return errors.Wrap(err, "create rule-evaluator secrets")
		}
	} else if err != nil {
		return errors.Wrap(err, "update rule-evaluator secrets")
	}
	return nil
}

// ensureRuleEvaluatorDeployment reconciles the Deployment for rule-evaluator.
func (r *operatorConfigReconciler) ensureRuleEvaluatorDeployment(ctx context.Context, spec *monitoringv1.RuleEvaluatorSpec) error {
	logger, _ := logr.FromContext(ctx)

	var deploy appsv1.Deployment
	err := r.client.Get(ctx, client.ObjectKey{Namespace: r.opts.OperatorNamespace, Name: NameRuleEvaluator}, &deploy)
	// Some users deliberately not want to run the rule-evaluator. Only emit a warning but don't cause
	// retries as this logic gets re-triggered anyway if the Deployment is created later.
	if apierrors.IsNotFound(err) {
		logger.Error(err, "rule-evaluator Deployment does not exist")
		return nil
	}
	if err != nil {
		return err
	}

<<<<<<< HEAD
	flags := []string{
		fmt.Sprintf("--export.label.project-id=%q", r.opts.ProjectID),
		fmt.Sprintf("--export.label.location=%q", r.opts.Location),
		fmt.Sprintf("--export.label.cluster=%q", r.opts.Cluster),
	}
	// If no explicit project ID is set, use the one provided to the operator. On GKE the rule-evaluator
=======
	var projectID, location, cluster = resolveLabels(r.opts, spec.ExternalLabels)

	if projectID != "" {
		evaluatorArgs = append(evaluatorArgs, fmt.Sprintf("--export.label.project-id=%s", projectID))
	}
	if location != "" {
		evaluatorArgs = append(evaluatorArgs, fmt.Sprintf("--export.label.location=%s", location))
	}
	if cluster != "" {
		evaluatorArgs = append(evaluatorArgs, fmt.Sprintf("--export.label.cluster=%s", cluster))
	}
	if r.opts.DisableExport {
		evaluatorArgs = append(evaluatorArgs, "--export.disable")
	}
	if r.opts.CloudMonitoringEndpoint != "" {
		evaluatorArgs = append(evaluatorArgs, fmt.Sprintf("--export.endpoint=%s", r.opts.CloudMonitoringEndpoint))
	}
	evaluatorArgs = append(evaluatorArgs, fmt.Sprintf("--export.user-agent=rule-evaluator/%s (mode:%s)", export.Version, r.opts.Mode))

	// If no explicit project ID is set, use the resolved one. On GKE the rule-evaluator
>>>>>>> f4dfd29c
	// can also auto-detect the cluster's project but this won't work in other Kubernetes environments.
	queryProjectID := projectID
	if spec.QueryProjectID != "" {
		queryProjectID = spec.QueryProjectID
	}
	flags = append(flags, fmt.Sprintf("--query.project-id=%q", queryProjectID))

	if spec.Credentials != nil {
		p := path.Join(secretsDir, pathForSelector(r.opts.PublicNamespace, &monitoringv1.SecretOrConfigMap{Secret: spec.Credentials}))
		flags = append(flags, fmt.Sprintf("--export.credentials-file=%q", p))
		flags = append(flags, fmt.Sprintf("--query.credentials-file=%q", p))
	}
	if spec.GeneratorURL != "" {
		flags = append(flags, fmt.Sprintf("--query.generator-url=%q", spec.GeneratorURL))
	}

	// Set EXTRA_ARGS envvar in evaluator container.
	for i, c := range deploy.Spec.Template.Spec.Containers {
		if c.Name != "evaluator" {
			continue
		}
		var repl []corev1.EnvVar

		for _, ev := range c.Env {
			if ev.Name != "EXTRA_ARGS" {
				repl = append(repl, ev)
			}
		}
		repl = append(repl, corev1.EnvVar{Name: "EXTRA_ARGS", Value: strings.Join(flags, " ")})

<<<<<<< HEAD
		deploy.Spec.Template.Spec.Containers[i].Env = repl
=======
	deploy := appsv1.DeploymentSpec{
		Replicas: &replicas,
		Selector: &metav1.LabelSelector{
			MatchLabels: podLabelSelector,
		},
		Template: corev1.PodTemplateSpec{
			ObjectMeta: metav1.ObjectMeta{
				Labels:      rulesLabels(),
				Annotations: rulesAnnotations(),
			},
			Spec: corev1.PodSpec{
				// The managed collection binaries are only being built for
				// amd64 arch on Linux.
				NodeSelector: map[string]string{
					corev1.LabelOSStable:   "linux",
					corev1.LabelArchStable: "amd64",
				},
				Containers: []corev1.Container{
					{
						Name:  "evaluator",
						Image: r.opts.ImageRuleEvaluator,
						Args:  evaluatorArgs,
						Ports: []corev1.ContainerPort{
							{Name: "r-eval-metrics", ContainerPort: RuleEvaluatorPort},
						},
						LivenessProbe: &corev1.Probe{
							ProbeHandler: corev1.ProbeHandler{
								HTTPGet: &corev1.HTTPGetAction{
									Path: "/-/healthy",
									Port: intstr.FromInt(RuleEvaluatorPort),
								},
							},
						},
						ReadinessProbe: &corev1.Probe{
							ProbeHandler: corev1.ProbeHandler{
								HTTPGet: &corev1.HTTPGetAction{
									Path: "/-/ready",
									Port: intstr.FromInt(RuleEvaluatorPort),
								},
							},
						},
						VolumeMounts: []corev1.VolumeMount{
							{
								Name:      configOutVolumeName,
								MountPath: configOutDir,
								ReadOnly:  true,
							},
							{
								Name:      rulesVolumeName,
								MountPath: rulesDir,
								ReadOnly:  true,
							},
							{
								Name:      secretVolumeName,
								MountPath: secretsDir,
								ReadOnly:  true,
							},
						},
						Resources: corev1.ResourceRequirements{
							Requests: corev1.ResourceList{
								corev1.ResourceCPU:    *resource.NewScaledQuantity(r.opts.EvaluatorCPUResource, resource.Milli),
								corev1.ResourceMemory: *resource.NewScaledQuantity(r.opts.EvaluatorMemoryResource, resource.Mega),
							},
							Limits: evaluatorResourceLimits(r.opts),
						},
						SecurityContext: minimalSecurityContext(),
					}, {
						Name:  "config-reloader",
						Image: r.opts.ImageConfigReloader,
						Args: []string{
							fmt.Sprintf("--config-file=%s", path.Join(configDir, configFilename)),
							fmt.Sprintf("--config-file-output=%s", path.Join(configOutDir, configFilename)),
							fmt.Sprintf("--watched-dir=%s", rulesDir),
							fmt.Sprintf("--watched-dir=%s", secretsDir),
							fmt.Sprintf("--reload-url=http://localhost:%d/-/reload", RuleEvaluatorPort),
							fmt.Sprintf("--listen-address=:%d", RuleEvaluatorPort+1),
						},
						Ports: []corev1.ContainerPort{
							{Name: "cfg-rel-metrics", ContainerPort: RuleEvaluatorPort + 1},
						},
						VolumeMounts: []corev1.VolumeMount{
							{
								Name:      configVolumeName,
								MountPath: configDir,
								ReadOnly:  true,
							},
							{
								Name:      configOutVolumeName,
								MountPath: configOutDir,
							},
							{
								Name:      rulesVolumeName,
								MountPath: rulesDir,
								ReadOnly:  true,
							},
							{
								Name:      secretVolumeName,
								MountPath: secretsDir,
								ReadOnly:  true,
							},
						},
						Resources: corev1.ResourceRequirements{
							Requests: corev1.ResourceList{
								corev1.ResourceCPU:    *resource.NewScaledQuantity(5, resource.Milli),
								corev1.ResourceMemory: *resource.NewScaledQuantity(16, resource.Mega),
							},
							// Set sane default limit on CPU for config-reloader.
							Limits: corev1.ResourceList{
								corev1.ResourceCPU:    *resource.NewScaledQuantity(100, resource.Milli),
								corev1.ResourceMemory: *resource.NewScaledQuantity(32, resource.Mega),
							},
						},
						SecurityContext: minimalSecurityContext(),
					},
				},
				Volumes: []corev1.Volume{
					{
						// Rule-evaluator input Prometheus config.
						Name: configVolumeName,
						VolumeSource: corev1.VolumeSource{
							ConfigMap: &corev1.ConfigMapVolumeSource{
								LocalObjectReference: corev1.LocalObjectReference{
									Name: NameRuleEvaluator,
								},
							},
						},
					}, {
						// Generated rule-evaluator output Prometheus config.
						Name: configOutVolumeName,
						VolumeSource: corev1.VolumeSource{
							EmptyDir: &corev1.EmptyDirVolumeSource{},
						},
					}, {
						// Generated rules yaml files via the "rules" runtime controller.
						Name: rulesVolumeName,
						VolumeSource: corev1.VolumeSource{
							ConfigMap: &corev1.ConfigMapVolumeSource{
								LocalObjectReference: corev1.LocalObjectReference{
									Name: nameRulesGenerated,
								},
							},
						},
					}, {
						// Mirrored config secrets (config specified as filepaths).
						Name: secretVolumeName,
						VolumeSource: corev1.VolumeSource{
							Secret: &corev1.SecretVolumeSource{
								SecretName: RulesSecretName,
							},
						},
					},
				},
				// Collector service account used for K8s endpoints-based SD.
				// TODO(pintohutch): confirm minimum serviceAccount credentials needed for rule-evaluator
				// and create dedicated serviceAccount.
				ServiceAccountName:           NameCollector,
				AutomountServiceAccountToken: ptr(true),
				PriorityClassName:            r.opts.PriorityClass,
				HostNetwork:                  r.opts.HostNetwork,
				SecurityContext:              podSpecSecurityContext(),
			},
		},
	}

	return &appsv1.Deployment{
		ObjectMeta: metav1.ObjectMeta{
			Namespace: r.opts.OperatorNamespace,
			Name:      NameRuleEvaluator,
		},
		Spec: deploy,
>>>>>>> f4dfd29c
	}

	// Upsert rule-evaluator Deployment.
	return r.client.Update(ctx, &deploy)
}

func evaluatorResourceLimits(opts Options) corev1.ResourceList {
	limits := corev1.ResourceList{
		corev1.ResourceMemory: *resource.NewScaledQuantity(opts.EvaluatorMemoryLimit, resource.Mega),
	}
	if cpuLimit := opts.EvaluatorCPULimit; cpuLimit >= 0 {
		limits = corev1.ResourceList{
			corev1.ResourceCPU:    *resource.NewScaledQuantity(cpuLimit, resource.Milli),
			corev1.ResourceMemory: *resource.NewScaledQuantity(opts.EvaluatorMemoryLimit, resource.Mega),
		}
	}
	return limits
}

// makeAlertManagerConfigs creates the alertmanager_config entries as described in
// https://prometheus.io/docs/prometheus/latest/configuration/configuration/#alertmanager_config.
func (r *operatorConfigReconciler) makeAlertManagerConfigs(ctx context.Context, spec *monitoringv1.AlertingSpec) (promconfig.AlertmanagerConfigs, map[string][]byte, error) {
	var (
		err        error
		configs    promconfig.AlertmanagerConfigs
		secretData = make(map[string][]byte)
	)
	for _, am := range spec.Alertmanagers {
		// The upstream struct is lacking the omitempty field on the API version. Thus it looks
		// like we explicitly set it to empty (invalid) even if left empty after marshalling.
		// Thus we initialize the config with defaulting. Similar applies for the embedded HTTPConfig.
		cfg := promconfig.DefaultAlertmanagerConfig

		if am.PathPrefix != "" {
			cfg.PathPrefix = am.PathPrefix
		}
		if am.Scheme != "" {
			cfg.Scheme = am.Scheme
		}
		if am.APIVersion != "" {
			cfg.APIVersion = promconfig.AlertmanagerAPIVersion(am.APIVersion)
		}

		// Timeout, APIVersion, PathPrefix, and Scheme all resort to defaults if left unspecified.
		if am.Timeout != "" {
			cfg.Timeout, err = prommodel.ParseDuration(am.Timeout)
			if err != nil {
				return nil, nil, errors.Wrap(err, "invalid timeout")
			}
		}
		// Authorization.
		if am.Authorization != nil {
			cfg.HTTPClientConfig.Authorization = &promcommonconfig.Authorization{
				Type: am.Authorization.Type,
			}
			if c := am.Authorization.Credentials; c != nil {
				b, err := getSecretKeyBytes(ctx, r.client, r.opts.PublicNamespace, c)
				if err != nil {
					return nil, nil, err
				}
				p := pathForSelector(r.opts.PublicNamespace, &monitoringv1.SecretOrConfigMap{Secret: c})

				secretData[p] = b
				cfg.HTTPClientConfig.Authorization.CredentialsFile = path.Join(secretsDir, p)
			}
		}
		// TLS config.
		if am.TLS != nil {
			tlsCfg := promcommonconfig.TLSConfig{
				InsecureSkipVerify: am.TLS.InsecureSkipVerify,
				ServerName:         am.TLS.ServerName,
			}
			if am.TLS.CA != nil {
				p := pathForSelector(r.opts.PublicNamespace, am.TLS.CA)
				b, err := getSecretOrConfigMapBytes(ctx, r.client, r.opts.PublicNamespace, am.TLS.CA)
				if err != nil {
					return nil, nil, err
				}
				secretData[p] = b
				tlsCfg.CAFile = path.Join(secretsDir, p)
			}
			if am.TLS.Cert != nil {
				p := pathForSelector(r.opts.PublicNamespace, am.TLS.Cert)
				b, err := getSecretOrConfigMapBytes(ctx, r.client, r.opts.PublicNamespace, am.TLS.Cert)
				if err != nil {
					return nil, nil, err
				}
				secretData[p] = b
				tlsCfg.CertFile = path.Join(secretsDir, p)
			}
			if am.TLS.KeySecret != nil {
				p := pathForSelector(r.opts.PublicNamespace, &monitoringv1.SecretOrConfigMap{Secret: am.TLS.KeySecret})
				b, err := getSecretKeyBytes(ctx, r.client, r.opts.PublicNamespace, am.TLS.KeySecret)
				if err != nil {
					return nil, nil, err
				}
				secretData[p] = b
				tlsCfg.KeyFile = path.Join(secretsDir, p)
			}

			cfg.HTTPClientConfig.TLSConfig = tlsCfg
		}

		// Configure discovery of AM endpoints via Kubernetes API.
		cfg.ServiceDiscoveryConfigs = discovery.Configs{
			&discoverykube.SDConfig{
				// Must instantiate a default client config explicitly as the follow_redirects
				// field lacks the omitempty tag. Thus it looks like we explicitly set it to false
				// even if left empty after marshalling.
				HTTPClientConfig: promcommonconfig.DefaultHTTPClientConfig,
				Role:             discoverykube.RoleEndpoint,
				NamespaceDiscovery: discoverykube.NamespaceDiscovery{
					Names: []string{am.Namespace},
				},
			},
		}
		svcNameRE, err := relabel.NewRegexp(am.Name)
		if err != nil {
			return nil, nil, errors.Errorf("cannot build regex from service name %q: %s", am.Name, err)
		}
		cfg.RelabelConfigs = append(cfg.RelabelConfigs, &relabel.Config{
			Action:       relabel.Keep,
			SourceLabels: prommodel.LabelNames{"__meta_kubernetes_endpoints_name"},
			Regex:        svcNameRE,
		})
		if am.Port.StrVal != "" {
			re, err := relabel.NewRegexp(am.Port.String())
			if err != nil {
				return nil, nil, errors.Wrapf(err, "cannot build regex from port %q", am.Port)
			}
			cfg.RelabelConfigs = append(cfg.RelabelConfigs, &relabel.Config{
				Action:       relabel.Keep,
				SourceLabels: prommodel.LabelNames{"__meta_kubernetes_endpoint_port_name"},
				Regex:        re,
			})
		} else if am.Port.IntVal != 0 {
			// The endpoints object does not provide a meta label for the port number. If the endpoint
			// is backed by a pod we can inspect the pod port number label, but to make it work in general
			// we simply override the port in the address label.
			// If the endpoints has multiple ports, this will create duplicate targets but they will be
			// deduplicated by the discovery engine.
			re, err := relabel.NewRegexp(`(.+):\d+`)
			if err != nil {
				return nil, nil, errors.Wrap(err, "building address regex failed")
			}
			cfg.RelabelConfigs = append(cfg.RelabelConfigs, &relabel.Config{
				Action:       relabel.Replace,
				SourceLabels: prommodel.LabelNames{"__address__"},
				Regex:        re,
				TargetLabel:  "__address__",
				Replacement:  fmt.Sprintf("$1:%d", am.Port.IntVal),
			})
		}

		// TODO(pintohutch): add support for basic_auth, oauth2, proxy_url, follow_redirects.

		// Append to alertmanagers config array.
		configs = append(configs, &cfg)
	}

	return configs, secretData, nil
}

// getSecretOrConfigMapBytes is a helper function to conditionally fetch
// the secret or configmap selector payloads.
func getSecretOrConfigMapBytes(ctx context.Context, kClient client.Reader, namespace string, scm *monitoringv1.SecretOrConfigMap) ([]byte, error) {
	var (
		b   []byte
		err error
	)
	if secret := scm.Secret; secret != nil {
		b, err = getSecretKeyBytes(ctx, kClient, namespace, secret)
		if err != nil {
			return b, err
		}
	} else if cm := scm.ConfigMap; cm != nil {
		b, err = getConfigMapKeyBytes(ctx, kClient, namespace, cm)
		if err != nil {
			return b, err
		}
	}
	return b, nil
}

// getSecretKeyBytes processes the given NamespacedSecretKeySelector and returns the referenced data.
func getSecretKeyBytes(ctx context.Context, kClient client.Reader, namespace string, sel *v1.SecretKeySelector) ([]byte, error) {
	var (
		secret = &corev1.Secret{}
		nn     = types.NamespacedName{
			Namespace: namespace,
			Name:      sel.Name,
		}
		bytes []byte
	)
	err := kClient.Get(ctx, nn, secret)
	if err != nil {
		return bytes, errors.Wrapf(err, "unable to get secret %q", sel.Name)
	}
	bytes, ok := secret.Data[sel.Key]
	if !ok {
		return bytes, errors.Errorf("key %q in secret %q not found", sel.Key, sel.Name)
	}

	return bytes, nil
}

// getConfigMapKeyBytes processes the given NamespacedConfigMapKeySelector and returns the referenced data.
func getConfigMapKeyBytes(ctx context.Context, kClient client.Reader, namespace string, sel *v1.ConfigMapKeySelector) ([]byte, error) {
	var (
		cm = &corev1.ConfigMap{}
		nn = types.NamespacedName{
			Namespace: namespace,
			Name:      sel.Name,
		}
		b []byte
	)
	err := kClient.Get(ctx, nn, cm)
	if err != nil {
		return b, errors.Wrapf(err, "unable to get secret %q", sel.Name)
	}

	// Check 'data' first, then 'binaryData'.
	if s, ok := cm.Data[sel.Key]; ok {
		return []byte(s), nil
	} else if b, ok := cm.BinaryData[sel.Key]; ok {
		return b, nil
	} else {
		return b, errors.Errorf("key %q in secret %q not found", sel.Key, sel.Name)
	}
}

// pathForSelector cretes the filepath for the provided NamespacedSecretOrConfigMap.
// This can be used to avoid naming collisions of like-keys across K8s resources.
func pathForSelector(namespace string, scm *monitoringv1.SecretOrConfigMap) string {
	if scm == nil {
		return ""
	}
	if scm.ConfigMap != nil {
		return fmt.Sprintf("%s_%s_%s_%s", "configmap", namespace, scm.ConfigMap.Name, scm.ConfigMap.Key)
	}
	if scm.Secret != nil {
		return fmt.Sprintf("%s_%s_%s_%s", "secret", namespace, scm.Secret.Name, scm.Secret.Key)
	}
	return ""
}

type operatorConfigValidator struct {
	namespace string
}

func (v *operatorConfigValidator) ValidateCreate(ctx context.Context, o runtime.Object) error {
	oc := o.(*monitoringv1.OperatorConfig)

	if oc.Namespace != v.namespace || oc.Name != NameOperatorConfig {
		return errors.Errorf("OperatorConfig must be in namespace %q with name %q", v.namespace, NameOperatorConfig)
	}
	if _, err := makeKubeletScrapeConfigs(oc.Collection.KubeletScraping); err != nil {
		return errors.Wrap(err, "failed to create kubelet scrape config")
	}
	if oc.Rules.GeneratorURL != "" {
		if _, err := url.Parse(oc.Rules.GeneratorURL); err != nil {
			return errors.Wrap(err, "failed to parse generator URL")
		}
	}
	return nil
}

func (v *operatorConfigValidator) ValidateUpdate(ctx context.Context, _, o runtime.Object) error {
	return v.ValidateCreate(ctx, o)
}

func (v *operatorConfigValidator) ValidateDelete(ctx context.Context, o runtime.Object) error {
	return nil
}<|MERGE_RESOLUTION|>--- conflicted
+++ resolved
@@ -34,7 +34,6 @@
 	yaml "gopkg.in/yaml.v3"
 	appsv1 "k8s.io/api/apps/v1"
 	corev1 "k8s.io/api/core/v1"
-	v1 "k8s.io/api/core/v1"
 	apierrors "k8s.io/apimachinery/pkg/api/errors"
 	metav1 "k8s.io/apimachinery/pkg/apis/meta/v1"
 	"k8s.io/apimachinery/pkg/runtime"
@@ -296,36 +295,16 @@
 		return err
 	}
 
-<<<<<<< HEAD
+	var projectID, location, cluster = resolveLabels(r.opts, spec.ExternalLabels)
+
 	flags := []string{
-		fmt.Sprintf("--export.label.project-id=%q", r.opts.ProjectID),
-		fmt.Sprintf("--export.label.location=%q", r.opts.Location),
-		fmt.Sprintf("--export.label.cluster=%q", r.opts.Cluster),
-	}
-	// If no explicit project ID is set, use the one provided to the operator. On GKE the rule-evaluator
-=======
-	var projectID, location, cluster = resolveLabels(r.opts, spec.ExternalLabels)
-
-	if projectID != "" {
-		evaluatorArgs = append(evaluatorArgs, fmt.Sprintf("--export.label.project-id=%s", projectID))
-	}
-	if location != "" {
-		evaluatorArgs = append(evaluatorArgs, fmt.Sprintf("--export.label.location=%s", location))
-	}
-	if cluster != "" {
-		evaluatorArgs = append(evaluatorArgs, fmt.Sprintf("--export.label.cluster=%s", cluster))
-	}
-	if r.opts.DisableExport {
-		evaluatorArgs = append(evaluatorArgs, "--export.disable")
-	}
-	if r.opts.CloudMonitoringEndpoint != "" {
-		evaluatorArgs = append(evaluatorArgs, fmt.Sprintf("--export.endpoint=%s", r.opts.CloudMonitoringEndpoint))
-	}
-	evaluatorArgs = append(evaluatorArgs, fmt.Sprintf("--export.user-agent=rule-evaluator/%s (mode:%s)", export.Version, r.opts.Mode))
-
-	// If no explicit project ID is set, use the resolved one. On GKE the rule-evaluator
->>>>>>> f4dfd29c
-	// can also auto-detect the cluster's project but this won't work in other Kubernetes environments.
+		fmt.Sprintf("--export.label.project-id=%q", projectID),
+		fmt.Sprintf("--export.label.location=%q", location),
+		fmt.Sprintf("--export.label.cluster=%q", cluster),
+	}
+	// If no explicit project ID is set, use the one provided to the operator.
+	// On GKE the rule-evaluator can also auto-detect the cluster's project
+	// but this won't work in other Kubernetes environments.
 	queryProjectID := projectID
 	if spec.QueryProjectID != "" {
 		queryProjectID = spec.QueryProjectID
@@ -355,197 +334,11 @@
 		}
 		repl = append(repl, corev1.EnvVar{Name: "EXTRA_ARGS", Value: strings.Join(flags, " ")})
 
-<<<<<<< HEAD
 		deploy.Spec.Template.Spec.Containers[i].Env = repl
-=======
-	deploy := appsv1.DeploymentSpec{
-		Replicas: &replicas,
-		Selector: &metav1.LabelSelector{
-			MatchLabels: podLabelSelector,
-		},
-		Template: corev1.PodTemplateSpec{
-			ObjectMeta: metav1.ObjectMeta{
-				Labels:      rulesLabels(),
-				Annotations: rulesAnnotations(),
-			},
-			Spec: corev1.PodSpec{
-				// The managed collection binaries are only being built for
-				// amd64 arch on Linux.
-				NodeSelector: map[string]string{
-					corev1.LabelOSStable:   "linux",
-					corev1.LabelArchStable: "amd64",
-				},
-				Containers: []corev1.Container{
-					{
-						Name:  "evaluator",
-						Image: r.opts.ImageRuleEvaluator,
-						Args:  evaluatorArgs,
-						Ports: []corev1.ContainerPort{
-							{Name: "r-eval-metrics", ContainerPort: RuleEvaluatorPort},
-						},
-						LivenessProbe: &corev1.Probe{
-							ProbeHandler: corev1.ProbeHandler{
-								HTTPGet: &corev1.HTTPGetAction{
-									Path: "/-/healthy",
-									Port: intstr.FromInt(RuleEvaluatorPort),
-								},
-							},
-						},
-						ReadinessProbe: &corev1.Probe{
-							ProbeHandler: corev1.ProbeHandler{
-								HTTPGet: &corev1.HTTPGetAction{
-									Path: "/-/ready",
-									Port: intstr.FromInt(RuleEvaluatorPort),
-								},
-							},
-						},
-						VolumeMounts: []corev1.VolumeMount{
-							{
-								Name:      configOutVolumeName,
-								MountPath: configOutDir,
-								ReadOnly:  true,
-							},
-							{
-								Name:      rulesVolumeName,
-								MountPath: rulesDir,
-								ReadOnly:  true,
-							},
-							{
-								Name:      secretVolumeName,
-								MountPath: secretsDir,
-								ReadOnly:  true,
-							},
-						},
-						Resources: corev1.ResourceRequirements{
-							Requests: corev1.ResourceList{
-								corev1.ResourceCPU:    *resource.NewScaledQuantity(r.opts.EvaluatorCPUResource, resource.Milli),
-								corev1.ResourceMemory: *resource.NewScaledQuantity(r.opts.EvaluatorMemoryResource, resource.Mega),
-							},
-							Limits: evaluatorResourceLimits(r.opts),
-						},
-						SecurityContext: minimalSecurityContext(),
-					}, {
-						Name:  "config-reloader",
-						Image: r.opts.ImageConfigReloader,
-						Args: []string{
-							fmt.Sprintf("--config-file=%s", path.Join(configDir, configFilename)),
-							fmt.Sprintf("--config-file-output=%s", path.Join(configOutDir, configFilename)),
-							fmt.Sprintf("--watched-dir=%s", rulesDir),
-							fmt.Sprintf("--watched-dir=%s", secretsDir),
-							fmt.Sprintf("--reload-url=http://localhost:%d/-/reload", RuleEvaluatorPort),
-							fmt.Sprintf("--listen-address=:%d", RuleEvaluatorPort+1),
-						},
-						Ports: []corev1.ContainerPort{
-							{Name: "cfg-rel-metrics", ContainerPort: RuleEvaluatorPort + 1},
-						},
-						VolumeMounts: []corev1.VolumeMount{
-							{
-								Name:      configVolumeName,
-								MountPath: configDir,
-								ReadOnly:  true,
-							},
-							{
-								Name:      configOutVolumeName,
-								MountPath: configOutDir,
-							},
-							{
-								Name:      rulesVolumeName,
-								MountPath: rulesDir,
-								ReadOnly:  true,
-							},
-							{
-								Name:      secretVolumeName,
-								MountPath: secretsDir,
-								ReadOnly:  true,
-							},
-						},
-						Resources: corev1.ResourceRequirements{
-							Requests: corev1.ResourceList{
-								corev1.ResourceCPU:    *resource.NewScaledQuantity(5, resource.Milli),
-								corev1.ResourceMemory: *resource.NewScaledQuantity(16, resource.Mega),
-							},
-							// Set sane default limit on CPU for config-reloader.
-							Limits: corev1.ResourceList{
-								corev1.ResourceCPU:    *resource.NewScaledQuantity(100, resource.Milli),
-								corev1.ResourceMemory: *resource.NewScaledQuantity(32, resource.Mega),
-							},
-						},
-						SecurityContext: minimalSecurityContext(),
-					},
-				},
-				Volumes: []corev1.Volume{
-					{
-						// Rule-evaluator input Prometheus config.
-						Name: configVolumeName,
-						VolumeSource: corev1.VolumeSource{
-							ConfigMap: &corev1.ConfigMapVolumeSource{
-								LocalObjectReference: corev1.LocalObjectReference{
-									Name: NameRuleEvaluator,
-								},
-							},
-						},
-					}, {
-						// Generated rule-evaluator output Prometheus config.
-						Name: configOutVolumeName,
-						VolumeSource: corev1.VolumeSource{
-							EmptyDir: &corev1.EmptyDirVolumeSource{},
-						},
-					}, {
-						// Generated rules yaml files via the "rules" runtime controller.
-						Name: rulesVolumeName,
-						VolumeSource: corev1.VolumeSource{
-							ConfigMap: &corev1.ConfigMapVolumeSource{
-								LocalObjectReference: corev1.LocalObjectReference{
-									Name: nameRulesGenerated,
-								},
-							},
-						},
-					}, {
-						// Mirrored config secrets (config specified as filepaths).
-						Name: secretVolumeName,
-						VolumeSource: corev1.VolumeSource{
-							Secret: &corev1.SecretVolumeSource{
-								SecretName: RulesSecretName,
-							},
-						},
-					},
-				},
-				// Collector service account used for K8s endpoints-based SD.
-				// TODO(pintohutch): confirm minimum serviceAccount credentials needed for rule-evaluator
-				// and create dedicated serviceAccount.
-				ServiceAccountName:           NameCollector,
-				AutomountServiceAccountToken: ptr(true),
-				PriorityClassName:            r.opts.PriorityClass,
-				HostNetwork:                  r.opts.HostNetwork,
-				SecurityContext:              podSpecSecurityContext(),
-			},
-		},
-	}
-
-	return &appsv1.Deployment{
-		ObjectMeta: metav1.ObjectMeta{
-			Namespace: r.opts.OperatorNamespace,
-			Name:      NameRuleEvaluator,
-		},
-		Spec: deploy,
->>>>>>> f4dfd29c
 	}
 
 	// Upsert rule-evaluator Deployment.
 	return r.client.Update(ctx, &deploy)
-}
-
-func evaluatorResourceLimits(opts Options) corev1.ResourceList {
-	limits := corev1.ResourceList{
-		corev1.ResourceMemory: *resource.NewScaledQuantity(opts.EvaluatorMemoryLimit, resource.Mega),
-	}
-	if cpuLimit := opts.EvaluatorCPULimit; cpuLimit >= 0 {
-		limits = corev1.ResourceList{
-			corev1.ResourceCPU:    *resource.NewScaledQuantity(cpuLimit, resource.Milli),
-			corev1.ResourceMemory: *resource.NewScaledQuantity(opts.EvaluatorMemoryLimit, resource.Mega),
-		}
-	}
-	return limits
 }
 
 // makeAlertManagerConfigs creates the alertmanager_config entries as described in
@@ -714,7 +507,7 @@
 }
 
 // getSecretKeyBytes processes the given NamespacedSecretKeySelector and returns the referenced data.
-func getSecretKeyBytes(ctx context.Context, kClient client.Reader, namespace string, sel *v1.SecretKeySelector) ([]byte, error) {
+func getSecretKeyBytes(ctx context.Context, kClient client.Reader, namespace string, sel *corev1.SecretKeySelector) ([]byte, error) {
 	var (
 		secret = &corev1.Secret{}
 		nn     = types.NamespacedName{
@@ -736,7 +529,7 @@
 }
 
 // getConfigMapKeyBytes processes the given NamespacedConfigMapKeySelector and returns the referenced data.
-func getConfigMapKeyBytes(ctx context.Context, kClient client.Reader, namespace string, sel *v1.ConfigMapKeySelector) ([]byte, error) {
+func getConfigMapKeyBytes(ctx context.Context, kClient client.Reader, namespace string, sel *corev1.ConfigMapKeySelector) ([]byte, error) {
 	var (
 		cm = &corev1.ConfigMap{}
 		nn = types.NamespacedName{
