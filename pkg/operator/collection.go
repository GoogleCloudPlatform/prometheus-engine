// Copyright 2021 Google LLC
//
// Licensed under the Apache License, Version 2.0 (the "License");
// you may not use this file except in compliance with the License.
// You may obtain a copy of the License at
//
//     https://www.apache.org/licenses/LICENSE-2.0
//
// Unless required by applicable law or agreed to in writing, software
// distributed under the License is distributed on an "AS IS" BASIS,
// WITHOUT WARRANTIES OR CONDITIONS OF ANY KIND, either express or implied.
// See the License for the specific language governing permissions and
// limitations under the License.

package operator

import (
	"context"
	"fmt"
	"path"
	"sort"

	"github.com/go-logr/logr"
	"github.com/pkg/errors"
	promconfig "github.com/prometheus/prometheus/config"
	"github.com/prometheus/prometheus/pkg/labels"
	yaml "gopkg.in/yaml.v3"
	appsv1 "k8s.io/api/apps/v1"
	corev1 "k8s.io/api/core/v1"
	apierrors "k8s.io/apimachinery/pkg/api/errors"
	"k8s.io/apimachinery/pkg/api/resource"
	metav1 "k8s.io/apimachinery/pkg/apis/meta/v1"
	"k8s.io/apimachinery/pkg/runtime"
	"k8s.io/apimachinery/pkg/types"
	"k8s.io/apimachinery/pkg/util/intstr"
	ctrl "sigs.k8s.io/controller-runtime"
	"sigs.k8s.io/controller-runtime/pkg/builder"
	"sigs.k8s.io/controller-runtime/pkg/client"
	"sigs.k8s.io/controller-runtime/pkg/predicate"
	"sigs.k8s.io/controller-runtime/pkg/reconcile"
	"sigs.k8s.io/controller-runtime/pkg/source"

<<<<<<< HEAD
	monitoringv1 "github.com/GoogleCloudPlatform/prometheus-engine/pkg/operator/apis/monitoring/v1"
=======
	monitoringv1alpha1 "github.com/GoogleCloudPlatform/prometheus-engine/pkg/operator/apis/monitoring/v1alpha1"
	export "github.com/GoogleCloudPlatform/prometheus-engine/pkg/export"
>>>>>>> 0df48f25
)

func ptr(b bool) *bool {
	return &b
}

func setupCollectionControllers(op *Operator) error {
	// The singleton OperatorConfig is the request object we reconcile against.
	objRequest := reconcile.Request{
		NamespacedName: types.NamespacedName{
			Namespace: op.opts.PublicNamespace,
			Name:      NameOperatorConfig,
		},
	}
	// Default OperatorConfig filter.
	objFilterOperatorConfig := namespacedNamePredicate{
		namespace: op.opts.PublicNamespace,
		name:      NameOperatorConfig,
	}
	// Collector ConfigMap and Daemonset filter.
	objFilterCollector := namespacedNamePredicate{
		namespace: op.opts.OperatorNamespace,
		name:      NameCollector,
	}

	// Reconcile the generated Prometheus configuration that is used by all collectors.
	err := ctrl.NewControllerManagedBy(op.manager).
		Named("collector-config").
		// Filter events without changes for all watches.
		WithEventFilter(predicate.ResourceVersionChangedPredicate{}).
		// OperatorConfig is our root resource that ensures we reconcile
		// at least once initially.
		For(
			&monitoringv1.OperatorConfig{},
			builder.WithPredicates(objFilterOperatorConfig),
		).
		// Any update to a PodMonitoring requires regenerating the config.
		Watches(
			&source.Kind{Type: &monitoringv1.PodMonitoring{}},
			enqueueConst(objRequest),
			builder.WithPredicates(predicate.GenerationChangedPredicate{}),
		).
		// Any update to a ClusterPodMonitoring requires regenerating the config.
		Watches(
			&source.Kind{Type: &monitoringv1.ClusterPodMonitoring{}},
			enqueueConst(objRequest),
			builder.WithPredicates(predicate.GenerationChangedPredicate{}),
		).
		// The configuration we generate for the collectors.
		Watches(
			&source.Kind{Type: &corev1.ConfigMap{}},
			enqueueConst(objRequest),
			builder.WithPredicates(objFilterCollector),
		).
		// Detect and undo changes to the daemon set.
		Watches(
			&source.Kind{Type: &appsv1.DaemonSet{}},
			enqueueConst(objRequest),
			builder.WithPredicates(
				objFilterCollector,
				predicate.GenerationChangedPredicate{},
			)).
		Complete(newCollectionReconciler(op.manager.GetClient(), op.opts))
	if err != nil {
		return errors.Wrap(err, "create collector config controller")
	}
	return nil
}

type collectionReconciler struct {
	client        client.Client
	opts          Options
	statusUpdates []client.Object
}

func newCollectionReconciler(c client.Client, opts Options) *collectionReconciler {
	return &collectionReconciler{
		client: c,
		opts:   opts,
	}
}

func (r *collectionReconciler) Reconcile(ctx context.Context, req reconcile.Request) (reconcile.Result, error) {
	logger := logr.FromContext(ctx)
	logger.Info("reconciling collection")

	var config monitoringv1.OperatorConfig
	// Fetch OperatorConfig if it exists.
	if err := r.client.Get(ctx, req.NamespacedName, &config); apierrors.IsNotFound(err) {
		logr.FromContext(ctx).Info("no operatorconfig created yet")
	} else if err != nil {
		return reconcile.Result{}, errors.Wrapf(err, "get operatorconfig for incoming: %q", req.String())
	}

	if err := r.ensureCollectorSecrets(ctx, &config.Collection); err != nil {
		return reconcile.Result{}, errors.Wrap(err, "ensure collector secrets")
	}
	// Deploy Prometheus collector as a node agent.
	if err := r.ensureCollectorDaemonSet(ctx, &config.Collection); err != nil {
		return reconcile.Result{}, errors.Wrap(err, "ensure collector daemon set")
	}

	if err := r.ensureCollectorConfig(ctx, &config.Collection); err != nil {
		return reconcile.Result{}, errors.Wrap(err, "ensure collector config")
	}

	// Reconcile any status updates.
	for _, obj := range r.statusUpdates {
		if err := r.client.Status().Update(ctx, obj); err != nil {
			logger.Error(err, "update status", "obj", obj)
		}
	}
	// Reset status updates for next reconcile loop.
	r.statusUpdates = r.statusUpdates[:0]

	return reconcile.Result{}, nil
}

func (r *collectionReconciler) ensureCollectorSecrets(ctx context.Context, spec *monitoringv1.CollectionSpec) error {
	secret := &corev1.Secret{
		ObjectMeta: metav1.ObjectMeta{
			Name:      CollectionSecretName,
			Namespace: r.opts.OperatorNamespace,
			Labels: map[string]string{
				LabelAppName: NameCollector,
			},
			Annotations: map[string]string{
				AnnotationMetricName: componentName,
			},
		},
		Data: make(map[string][]byte),
	}
	if spec.Credentials != nil {
		p := pathForSelector(r.opts.PublicNamespace, &monitoringv1.SecretOrConfigMap{Secret: spec.Credentials})
		b, err := getSecretKeyBytes(ctx, r.client, r.opts.PublicNamespace, spec.Credentials)
		if err != nil {
			return err
		}
		secret.Data[p] = b
	}

	if err := r.client.Update(ctx, secret); apierrors.IsNotFound(err) {
		if err := r.client.Create(ctx, secret); err != nil {
			return errors.Wrap(err, "create collector secrets")
		}
	} else if err != nil {
		return errors.Wrap(err, "update rule-evaluator secrets")
	}
	return nil
}

// ensureCollectorDaemonSet generates the collector daemon set and creates or updates it.
func (r *collectionReconciler) ensureCollectorDaemonSet(ctx context.Context, spec *monitoringv1.CollectionSpec) error {
	ds := r.makeCollectorDaemonSet(spec)

	if err := r.client.Update(ctx, ds); apierrors.IsNotFound(err) {
		if err := r.client.Create(ctx, ds); err != nil {
			return errors.Wrap(err, "create collector DaemonSet")
		}
	} else if err != nil {
		return errors.Wrap(err, "update collector DaemonSet")
	}
	return nil
}

func (r *collectionReconciler) makeCollectorDaemonSet(spec *monitoringv1.CollectionSpec) *appsv1.DaemonSet {
	// TODO(freinartz): this just fills in the bare minimum to get semantics right.
	// Add more configuration of a full deployment: tolerations, resource request/limit,
	// health checks, priority context, security context, dynamic update strategy params...

	// DO NOT MODIFY - label selectors are immutable by the Kubernetes API.
	// see: https://kubernetes.io/docs/concepts/workloads/controllers/deployment/#label-selector-updates.
	podLabelSelector := map[string]string{
		LabelAppName: NameCollector,
	}
	podLabels := map[string]string{
		LabelAppName:      NameCollector,
		KubernetesAppName: CollectorAppName,
	}

	podAnnotations := map[string]string{
		AnnotationMetricName: componentName,
	}

	collectorArgs := []string{
		fmt.Sprintf("--config.file=%s", path.Join(configOutDir, configFilename)),
		fmt.Sprintf("--storage.tsdb.path=%s", storageDir),
		"--storage.tsdb.no-lockfile",
		// Keep 30 minutes of data. As we are backed by an emptyDir volume, this will count towards
		// the containers memory usage. We could lower it further if this becomes problematic, but
		// it the window for local data is quite convenient for debugging.
		"--storage.tsdb.retention.time=30m",
		"--storage.tsdb.wal-compression",
		// Effectively disable compaction and make blocks short enough so that our retention window
		// can be kept in practice.
		"--storage.tsdb.min-block-duration=10m",
		"--storage.tsdb.max-block-duration=10m",
		fmt.Sprintf("--web.listen-address=:%d", r.opts.CollectorPort),
		"--web.enable-lifecycle",
		"--web.route-prefix=/",
	}

	// Check for explicitly-set pass-through args.
	if r.opts.ProjectID != "" {
		collectorArgs = append(collectorArgs, fmt.Sprintf("--export.label.project-id=%s", r.opts.ProjectID))
	}
	if r.opts.Location != "" {
		collectorArgs = append(collectorArgs, fmt.Sprintf("--export.label.location=%s", r.opts.Location))
	}
	if r.opts.Cluster != "" {
		collectorArgs = append(collectorArgs, fmt.Sprintf("--export.label.cluster=%s", r.opts.Cluster))
	}
	if r.opts.DisableExport {
		collectorArgs = append(collectorArgs, "--export.disable")
	}
	if r.opts.CloudMonitoringEndpoint != "" {
		collectorArgs = append(collectorArgs, fmt.Sprintf("--export.endpoint=%s", r.opts.CloudMonitoringEndpoint))
	}
	if spec.Credentials != nil {
		p := path.Join(secretsDir, pathForSelector(r.opts.PublicNamespace, &monitoringv1.SecretOrConfigMap{Secret: spec.Credentials}))
		collectorArgs = append(collectorArgs, fmt.Sprintf("--export.credentials-file=%s", p))
	}
	// Populate export filtering from OperatorConfig.
	for _, matcher := range spec.Filter.MatchOneOf {
		collectorArgs = append(collectorArgs, fmt.Sprintf("--export.match=%s", matcher))
	}
	if r.opts.Mode != "" {
		collectorArgs = append(collectorArgs, fmt.Sprintf("--export.user-agent=prometheus-engine-export/%s prometheus-collector/%s (mode:%s)", export.Version, CollectorVersion, r.opts.Mode))
	} else {
		collectorArgs = append(collectorArgs, fmt.Sprintf("--export.user-agent=prometheus-engine-export/%s prometheus-collector/%s", export.Version, CollectorVersion))
	}

	ds := appsv1.DaemonSetSpec{
		Selector: &metav1.LabelSelector{
			MatchLabels: podLabelSelector,
		},
		Template: corev1.PodTemplateSpec{
			ObjectMeta: metav1.ObjectMeta{
				Labels:      podLabels,
				Annotations: podAnnotations,
			},
			Spec: corev1.PodSpec{
				// We want to run on every node, even with taints present.
				Tolerations: []corev1.Toleration{
					{Effect: "NoExecute", Operator: "Exists"},
					{Effect: "NoSchedule", Operator: "Exists"},
				},
				// The managed collection binaries are only being built for
				// amd64 arch on Linux.
				NodeSelector: map[string]string{
					corev1.LabelOSStable:   "linux",
					corev1.LabelArchStable: "amd64",
				},
				Containers: []corev1.Container{
					{
						Name:  "prometheus",
						Image: r.opts.ImageCollector,
						// Set an aggressive GC threshold (default is 100%). Since the collector has a lot of
						// long-lived allocations, this still doesn't result in a high GC rate (compared to stateless
						// RPC applications) and gives us a more balanced ratio of memory and CPU usage.
						Env: []corev1.EnvVar{
							{Name: "GOGC", Value: "25"},
						},
						Args: collectorArgs,
						Ports: []corev1.ContainerPort{
							{Name: "prom-metrics", ContainerPort: r.opts.CollectorPort},
						},
						LivenessProbe: &corev1.Probe{
							Handler: corev1.Handler{
								HTTPGet: &corev1.HTTPGetAction{
									Path: "/-/healthy",
									Port: intstr.FromInt(int(r.opts.CollectorPort)),
								},
							},
						},
						ReadinessProbe: &corev1.Probe{
							Handler: corev1.Handler{
								HTTPGet: &corev1.HTTPGetAction{
									Path: "/-/ready",
									Port: intstr.FromInt(int(r.opts.CollectorPort)),
								},
							},
						},
						VolumeMounts: []corev1.VolumeMount{
							{
								Name:      storageVolumeName,
								MountPath: storageDir,
							}, {
								Name:      configOutVolumeName,
								MountPath: configOutDir,
								ReadOnly:  true,
							}, {
								Name:      secretVolumeName,
								MountPath: secretsDir,
								ReadOnly:  true,
							},
						},
						Resources: corev1.ResourceRequirements{
							Requests: corev1.ResourceList{
								corev1.ResourceCPU:    *resource.NewScaledQuantity(100, resource.Milli),
								corev1.ResourceMemory: *resource.NewScaledQuantity(200, resource.Mega),
							},
							// Set no limit on CPU as it's a throttled resource.
							Limits: corev1.ResourceList{
								corev1.ResourceMemory: *resource.NewScaledQuantity(3000, resource.Mega),
							},
						},
						SecurityContext: minimalSecurityContext(),
					}, {
						Name:  "config-reloader",
						Image: r.opts.ImageConfigReloader,
						Args: []string{
							fmt.Sprintf("--config-file=%s", path.Join(configDir, configFilename)),
							fmt.Sprintf("--config-file-output=%s", path.Join(configOutDir, configFilename)),
							fmt.Sprintf("--reload-url=http://localhost:%d/-/reload", r.opts.CollectorPort),
							fmt.Sprintf("--listen-address=:%d", r.opts.CollectorPort+1),
						},
						// Pass node name so the config can filter for targets on the local node,
						Env: []corev1.EnvVar{
							{
								Name: monitoringv1.EnvVarNodeName,
								ValueFrom: &corev1.EnvVarSource{
									FieldRef: &corev1.ObjectFieldSelector{
										FieldPath: "spec.nodeName",
									},
								},
							},
						},
						Ports: []corev1.ContainerPort{
							{Name: "cfg-rel-metrics", ContainerPort: r.opts.CollectorPort + 1},
						},
						VolumeMounts: []corev1.VolumeMount{
							{
								Name:      configVolumeName,
								MountPath: configDir,
								ReadOnly:  true,
							}, {
								Name:      configOutVolumeName,
								MountPath: configOutDir,
							},
						},
						Resources: corev1.ResourceRequirements{
							Requests: corev1.ResourceList{
								corev1.ResourceCPU:    *resource.NewScaledQuantity(5, resource.Milli),
								corev1.ResourceMemory: *resource.NewScaledQuantity(16, resource.Mega),
							},
							// Set no limit on CPU as it's a throttled resource.
							Limits: corev1.ResourceList{
								corev1.ResourceMemory: *resource.NewScaledQuantity(32, resource.Mega),
							},
						},
						SecurityContext: minimalSecurityContext(),
					},
				},
				Volumes: []corev1.Volume{
					{
						Name: storageVolumeName,
						VolumeSource: corev1.VolumeSource{
							EmptyDir: &corev1.EmptyDirVolumeSource{},
						},
					}, {
						Name: configVolumeName,
						VolumeSource: corev1.VolumeSource{
							ConfigMap: &corev1.ConfigMapVolumeSource{
								LocalObjectReference: corev1.LocalObjectReference{
									Name: NameCollector,
								},
							},
						},
					}, {
						Name: configOutVolumeName,
						VolumeSource: corev1.VolumeSource{
							EmptyDir: &corev1.EmptyDirVolumeSource{},
						},
					}, {
						// Mirrored config secrets (config specified as filepaths).
						Name: secretVolumeName,
						VolumeSource: corev1.VolumeSource{
							Secret: &corev1.SecretVolumeSource{
								SecretName: CollectionSecretName,
							},
						},
					},
				},
				ServiceAccountName:           NameCollector,
				AutomountServiceAccountToken: ptr(true),
				PriorityClassName:            r.opts.PriorityClass,
			},
		},
	}
	// DNS policy should be set explicitly when using hostNetwork.
	if r.opts.HostNetwork {
		ds.Template.Spec.HostNetwork = true
		ds.Template.Spec.DNSPolicy = "ClusterFirstWithHostNet"
	}
	return &appsv1.DaemonSet{
		ObjectMeta: metav1.ObjectMeta{
			Namespace: r.opts.OperatorNamespace,
			Name:      NameCollector,
		},
		Spec: ds,
	}
}

// ensureCollectorConfig generates the collector config and creates or updates it.
func (r *collectionReconciler) ensureCollectorConfig(ctx context.Context, spec *monitoringv1.CollectionSpec) error {
	cfg, err := r.makeCollectorConfig(ctx, spec)
	if err != nil {
		return errors.Wrap(err, "generate Prometheus config")
	}
	cfgEncoded, err := yaml.Marshal(cfg)
	if err != nil {
		return errors.Wrap(err, "marshal Prometheus config")
	}
	cm := &corev1.ConfigMap{
		ObjectMeta: metav1.ObjectMeta{
			Namespace: r.opts.OperatorNamespace,
			Name:      NameCollector,
		},
		Data: map[string]string{
			configFilename: string(cfgEncoded),
		},
	}

	if err := r.client.Update(ctx, cm); apierrors.IsNotFound(err) {
		if err := r.client.Create(ctx, cm); err != nil {
			return errors.Wrap(err, "create Prometheus config")
		}
	} else if err != nil {
		return errors.Wrap(err, "update Prometheus config")
	}
	return nil
}

func (r *collectionReconciler) makeCollectorConfig(ctx context.Context, spec *monitoringv1.CollectionSpec) (*promconfig.Config, error) {
	logger := logr.FromContext(ctx)

	cfg := &promconfig.Config{
		GlobalConfig: promconfig.GlobalConfig{
			ExternalLabels: labels.FromMap(spec.ExternalLabels),
		},
	}

	// Generate a separate scrape job for every endpoint in every PodMonitoring.
	var (
		podMons        monitoringv1.PodMonitoringList
		clusterPodMons monitoringv1.ClusterPodMonitoringList
		cond           *monitoringv1.MonitoringCondition
	)
	if err := r.client.List(ctx, &podMons); err != nil {
		return nil, errors.Wrap(err, "failed to list PodMonitorings")
	}

	// Mark status updates in batch with single timestamp.
	for _, pm := range podMons.Items {
		// Reassign so we can safely get a pointer.
		pmon := pm

		cond = &monitoringv1.MonitoringCondition{
			Type:   monitoringv1.ConfigurationCreateSuccess,
			Status: corev1.ConditionTrue,
		}
		cfgs, err := pmon.ScrapeConfigs()
		if err != nil {
			msg := "generating scrape config failed for PodMonitoring endpoint"
			cond = &monitoringv1.MonitoringCondition{
				Type:    monitoringv1.ConfigurationCreateSuccess,
				Status:  corev1.ConditionFalse,
				Reason:  "ScrapeConfigError",
				Message: msg,
			}
			logger.Error(err, msg, "namespace", pmon.Namespace, "name", pmon.Name)
			continue
		}
		cfg.ScrapeConfigs = append(cfg.ScrapeConfigs, cfgs...)

		change, err := pmon.Status.SetPodMonitoringCondition(pmon.GetGeneration(), metav1.Now(), cond)
		if err != nil {
			// Log an error but let operator continue to avoid getting stuck
			// on a potential bad resource.
			logger.Error(err, "setting podmonitoring status state")
		}

		if change {
			r.statusUpdates = append(r.statusUpdates, &pmon)
		}
	}

	if err := r.client.List(ctx, &clusterPodMons); err != nil {
		return nil, errors.Wrap(err, "failed to list ClusterPodMonitorings")
	}

	// Mark status updates in batch with single timestamp.
	for _, cm := range clusterPodMons.Items {
		// Reassign so we can safely get a pointer.
		cmon := cm

		cond = &monitoringv1.MonitoringCondition{
			Type:   monitoringv1.ConfigurationCreateSuccess,
			Status: corev1.ConditionTrue,
		}
		cfgs, err := cmon.ScrapeConfigs()
		if err != nil {
			msg := "generating scrape config failed for PodMonitoring endpoint"
			cond = &monitoringv1.MonitoringCondition{
				Type:    monitoringv1.ConfigurationCreateSuccess,
				Status:  corev1.ConditionFalse,
				Reason:  "ScrapeConfigError",
				Message: msg,
			}
			logger.Error(err, msg, "namespace", cmon.Namespace, "name", cmon.Name)
			continue
		}
		cfg.ScrapeConfigs = append(cfg.ScrapeConfigs, cfgs...)

		change, err := cmon.Status.SetPodMonitoringCondition(cmon.GetGeneration(), metav1.Now(), cond)
		if err != nil {
			// Log an error but let operator continue to avoid getting stuck
			// on a potential bad resource.
			logger.Error(err, "setting podmonitoring status state")
		}

		if change {
			r.statusUpdates = append(r.statusUpdates, &cmon)
		}
	}

	// Sort to ensure reproducible configs.
	sort.Slice(cfg.ScrapeConfigs, func(i, j int) bool {
		return cfg.ScrapeConfigs[i].JobName < cfg.ScrapeConfigs[j].JobName
	})

	return cfg, nil
}

type podMonitoringDefaulter struct{}

func (d *podMonitoringDefaulter) Default(ctx context.Context, o runtime.Object) error {
	pm := o.(*monitoringv1.PodMonitoring)

	if pm.Spec.TargetLabels.Metadata == nil {
		md := []string{"pod", "container"}
		pm.Spec.TargetLabels.Metadata = &md
	}
	return nil
}

type clusterPodMonitoringDefaulter struct{}

func (d *clusterPodMonitoringDefaulter) Default(ctx context.Context, o runtime.Object) error {
	pm := o.(*monitoringv1.ClusterPodMonitoring)

	if pm.Spec.TargetLabels.Metadata == nil {
		md := []string{"namespace", "pod", "container"}
		pm.Spec.TargetLabels.Metadata = &md
	}
	return nil
}<|MERGE_RESOLUTION|>--- conflicted
+++ resolved
@@ -40,12 +40,8 @@
 	"sigs.k8s.io/controller-runtime/pkg/reconcile"
 	"sigs.k8s.io/controller-runtime/pkg/source"
 
-<<<<<<< HEAD
 	monitoringv1 "github.com/GoogleCloudPlatform/prometheus-engine/pkg/operator/apis/monitoring/v1"
-=======
-	monitoringv1alpha1 "github.com/GoogleCloudPlatform/prometheus-engine/pkg/operator/apis/monitoring/v1alpha1"
 	export "github.com/GoogleCloudPlatform/prometheus-engine/pkg/export"
->>>>>>> 0df48f25
 )
 
 func ptr(b bool) *bool {
@@ -57,7 +53,7 @@
 	objRequest := reconcile.Request{
 		NamespacedName: types.NamespacedName{
 			Namespace: op.opts.PublicNamespace,
-			Name:      NameOperatorConfig,
+			Name:      NameOperatorConfig,  
 		},
 	}
 	// Default OperatorConfig filter.
