// Copyright 2022 Google LLC
//
// Licensed under the Apache License, Version 2.0 (the "License");
// you may not use this file except in compliance with the License.
// You may obtain a copy of the License at
//
//     https://www.apache.org/licenses/LICENSE-2.0
//
// Unless required by applicable law or agreed to in writing, software
// distributed under the License is distributed on an "AS IS" BASIS,
// WITHOUT WARRANTIES OR CONDITIONS OF ANY KIND, either express or implied.
// See the License for the specific language governing permissions and
// limitations under the License.

package operator

import (
	"context"
	"fmt"
	"path"
	"sort"
	"strings"

	"github.com/go-logr/logr"
	"github.com/pkg/errors"
	"github.com/prometheus/common/config"
	prommodel "github.com/prometheus/common/model"
	promconfig "github.com/prometheus/prometheus/config"
	"github.com/prometheus/prometheus/discovery"
	discoverykube "github.com/prometheus/prometheus/discovery/kubernetes"
	"github.com/prometheus/prometheus/model/labels"
	"github.com/prometheus/prometheus/model/relabel"
	yaml "gopkg.in/yaml.v3"
	appsv1 "k8s.io/api/apps/v1"
	corev1 "k8s.io/api/core/v1"
	apierrors "k8s.io/apimachinery/pkg/api/errors"
	metav1 "k8s.io/apimachinery/pkg/apis/meta/v1"
	"k8s.io/apimachinery/pkg/runtime"
	"k8s.io/apimachinery/pkg/types"
	ctrl "sigs.k8s.io/controller-runtime"
	"sigs.k8s.io/controller-runtime/pkg/builder"
	"sigs.k8s.io/controller-runtime/pkg/client"
	"sigs.k8s.io/controller-runtime/pkg/predicate"
	"sigs.k8s.io/controller-runtime/pkg/reconcile"
	"sigs.k8s.io/controller-runtime/pkg/source"

	"github.com/GoogleCloudPlatform/prometheus-engine/pkg/export"
	monitoringv1 "github.com/GoogleCloudPlatform/prometheus-engine/pkg/operator/apis/monitoring/v1"
)

func ptr(b bool) *bool {
	return &b
}

func setupCollectionControllers(op *Operator) error {
	// The singleton OperatorConfig is the request object we reconcile against.
	objRequest := reconcile.Request{
		NamespacedName: types.NamespacedName{
			Namespace: op.opts.PublicNamespace,
			Name:      NameOperatorConfig,
		},
	}
	// Default OperatorConfig filter.
	objFilterOperatorConfig := namespacedNamePredicate{
		namespace: op.opts.PublicNamespace,
		name:      NameOperatorConfig,
	}
	// Collector ConfigMap and Daemonset filter.
	objFilterCollector := namespacedNamePredicate{
		namespace: op.opts.OperatorNamespace,
		name:      NameCollector,
	}

	// Reconcile the generated Prometheus configuration that is used by all collectors.
	err := ctrl.NewControllerManagedBy(op.manager).
		Named("collector-config").
		// Filter events without changes for all watches.
		WithEventFilter(predicate.ResourceVersionChangedPredicate{}).
		// OperatorConfig is our root resource that ensures we reconcile
		// at least once initially.
		For(
			&monitoringv1.OperatorConfig{},
			builder.WithPredicates(objFilterOperatorConfig),
		).
		// Any update to a PodMonitoring requires regenerating the config.
		Watches(
			&source.Kind{Type: &monitoringv1.PodMonitoring{}},
			enqueueConst(objRequest),
			builder.WithPredicates(predicate.GenerationChangedPredicate{}),
		).
		// Any update to a ClusterPodMonitoring requires regenerating the config.
		Watches(
			&source.Kind{Type: &monitoringv1.ClusterPodMonitoring{}},
			enqueueConst(objRequest),
			builder.WithPredicates(predicate.GenerationChangedPredicate{}),
		).
		// The configuration we generate for the collectors.
		Watches(
			&source.Kind{Type: &corev1.ConfigMap{}},
			enqueueConst(objRequest),
			builder.WithPredicates(objFilterCollector),
		).
		// Detect and undo changes to the daemon set.
		Watches(
			&source.Kind{Type: &appsv1.DaemonSet{}},
			enqueueConst(objRequest),
			builder.WithPredicates(
				objFilterCollector,
				predicate.GenerationChangedPredicate{},
			)).
		Complete(newCollectionReconciler(op.manager.GetClient(), op.opts))
	if err != nil {
		return errors.Wrap(err, "create collector config controller")
	}
	return nil
}

type collectionReconciler struct {
	client        client.Client
	opts          Options
	statusUpdates []client.Object
}

func newCollectionReconciler(c client.Client, opts Options) *collectionReconciler {
	return &collectionReconciler{
		client: c,
		opts:   opts,
	}
}

func (r *collectionReconciler) Reconcile(ctx context.Context, req reconcile.Request) (reconcile.Result, error) {
	logger, _ := logr.FromContext(ctx)
	logger.Info("reconciling collection")

	var config monitoringv1.OperatorConfig
	// Fetch OperatorConfig if it exists.
	if err := r.client.Get(ctx, req.NamespacedName, &config); apierrors.IsNotFound(err) {
		logger.Info("no operatorconfig created yet")
	} else if err != nil {
		return reconcile.Result{}, errors.Wrapf(err, "get operatorconfig for incoming: %q", req.String())
	}

	if err := r.ensureCollectorSecrets(ctx, &config.Collection); err != nil {
		return reconcile.Result{}, errors.Wrap(err, "ensure collector secrets")
	}
	// Deploy Prometheus collector as a node agent.
	if err := r.ensureCollectorDaemonSet(ctx, &config.Collection); err != nil {
		return reconcile.Result{}, errors.Wrap(err, "ensure collector daemon set")
	}

	if err := r.ensureCollectorConfig(ctx, &config.Collection); err != nil {
		return reconcile.Result{}, errors.Wrap(err, "ensure collector config")
	}

	// Reconcile any status updates.
	for _, obj := range r.statusUpdates {
		if err := r.client.Status().Update(ctx, obj); err != nil {
			logger.Error(err, "update status", "obj", obj)
		}
	}
	// Reset status updates for next reconcile loop.
	r.statusUpdates = r.statusUpdates[:0]

	return reconcile.Result{}, nil
}

func (r *collectionReconciler) ensureCollectorSecrets(ctx context.Context, spec *monitoringv1.CollectionSpec) error {
	secret := &corev1.Secret{
		ObjectMeta: metav1.ObjectMeta{
			Name:      CollectionSecretName,
			Namespace: r.opts.OperatorNamespace,
			Labels: map[string]string{
				LabelAppName: NameCollector,
			},
			Annotations: map[string]string{
				AnnotationMetricName: componentName,
			},
		},
		Data: make(map[string][]byte),
	}
	if spec.Credentials != nil {
		p := pathForSelector(r.opts.PublicNamespace, &monitoringv1.SecretOrConfigMap{Secret: spec.Credentials})
		b, err := getSecretKeyBytes(ctx, r.client, r.opts.PublicNamespace, spec.Credentials)
		if err != nil {
			return err
		}
		secret.Data[p] = b
	}

	if err := r.client.Update(ctx, secret); apierrors.IsNotFound(err) {
		if err := r.client.Create(ctx, secret); err != nil {
			return errors.Wrap(err, "create collector secrets")
		}
	} else if err != nil {
		return errors.Wrap(err, "update rule-evaluator secrets")
	}
	return nil
}

// ensureCollectorDaemonSet populates the collector DaemonSet with operator-provided values.
func (r *collectionReconciler) ensureCollectorDaemonSet(ctx context.Context, spec *monitoringv1.CollectionSpec) error {
	logger, _ := logr.FromContext(ctx)

<<<<<<< HEAD
	var ds appsv1.DaemonSet
	err := r.client.Get(ctx, client.ObjectKey{Namespace: r.opts.OperatorNamespace, Name: NameCollector}, &ds)
	// Some users deliberately not want to run the collectors. Only emit a warning but don't cause
	// retries as this logic gets re-triggered anyway if the DaemonSet is created later.
	if apierrors.IsNotFound(err) {
		logger.Error(err, "collector DaemonSet does not exist")
		return nil
=======
	podAnnotations := map[string]string{
		AnnotationMetricName: componentName,
		// Allow cluster autoscaler to evict collector Pods even though the Pods
		// have an emptyDir volume mounted. This is okay since the node where the
		// Pod runs will be scaled down and therefore does not need metrics reporting.
		ClusterAutoscalerSafeEvictionLabel: "true",
>>>>>>> f4dfd29c
	}
	if err != nil {
		return err
	}

<<<<<<< HEAD
	flags := []string{
		fmt.Sprintf("--export.label.project-id=%q", r.opts.ProjectID),
		fmt.Sprintf("--export.label.location=%q", r.opts.Location),
		fmt.Sprintf("--export.label.cluster=%q", r.opts.Cluster),
=======
	var projectID, location, cluster = resolveLabels(r.opts, spec.ExternalLabels)

	// Check for explicitly-set pass-through args.
	if projectID != "" {
		collectorArgs = append(collectorArgs, fmt.Sprintf("--export.label.project-id=%s", projectID))
	}
	if location != "" {
		collectorArgs = append(collectorArgs, fmt.Sprintf("--export.label.location=%s", location))
	}
	if cluster != "" {
		collectorArgs = append(collectorArgs, fmt.Sprintf("--export.label.cluster=%s", cluster))
	}
	if r.opts.DisableExport {
		collectorArgs = append(collectorArgs, "--export.disable")
>>>>>>> f4dfd29c
	}
	// Populate export filtering from OperatorConfig.
	for _, matcher := range spec.Filter.MatchOneOf {
		flags = append(flags, fmt.Sprintf("--export.match=%q", matcher))
	}
	if spec.Credentials != nil {
		p := path.Join(secretsDir, pathForSelector(r.opts.PublicNamespace, &monitoringv1.SecretOrConfigMap{Secret: spec.Credentials}))
		flags = append(flags, fmt.Sprintf("--export.credentials-file=%q", p))
	}

<<<<<<< HEAD
	// Set EXTRA_ARGS envvar in Prometheus container.
	for i, c := range ds.Spec.Template.Spec.Containers {
		if c.Name != "prometheus" {
			continue
		}
		var repl []corev1.EnvVar

		for _, ev := range c.Env {
			if ev.Name != "EXTRA_ARGS" {
				repl = append(repl, ev)
			}
		}
		repl = append(repl, corev1.EnvVar{Name: "EXTRA_ARGS", Value: strings.Join(flags, " ")})

		ds.Spec.Template.Spec.Containers[i].Env = repl
=======
	ds := appsv1.DaemonSetSpec{
		Selector: &metav1.LabelSelector{
			MatchLabels: podLabelSelector,
		},
		Template: corev1.PodTemplateSpec{
			ObjectMeta: metav1.ObjectMeta{
				Labels:      podLabels,
				Annotations: podAnnotations,
			},
			Spec: corev1.PodSpec{
				// We want to run on every node, even with taints present.
				Tolerations: []corev1.Toleration{
					{Effect: "NoExecute", Operator: "Exists"},
					{Effect: "NoSchedule", Operator: "Exists"},
				},
				// The managed collection binaries are only being built for
				// amd64 arch on Linux.
				NodeSelector: map[string]string{
					corev1.LabelOSStable:   "linux",
					corev1.LabelArchStable: "amd64",
				},
				Containers: []corev1.Container{
					{
						Name:  "prometheus",
						Image: r.opts.ImageCollector,
						// Set an aggressive GC threshold (default is 100%). Since the collector has a lot of
						// long-lived allocations, this still doesn't result in a high GC rate (compared to stateless
						// RPC applications) and gives us a more balanced ratio of memory and CPU usage.
						Env: []corev1.EnvVar{
							{Name: "GOGC", Value: "25"},
						},
						Args: collectorArgs,
						Ports: []corev1.ContainerPort{
							{Name: "prom-metrics", ContainerPort: r.opts.CollectorPort},
						},
						LivenessProbe: &corev1.Probe{
							ProbeHandler: corev1.ProbeHandler{
								HTTPGet: &corev1.HTTPGetAction{
									Path: "/-/healthy",
									Port: intstr.FromInt(int(r.opts.CollectorPort)),
								},
							},
						},
						ReadinessProbe: &corev1.Probe{
							ProbeHandler: corev1.ProbeHandler{
								HTTPGet: &corev1.HTTPGetAction{
									Path: "/-/ready",
									Port: intstr.FromInt(int(r.opts.CollectorPort)),
								},
							},
						},
						VolumeMounts: []corev1.VolumeMount{
							{
								Name:      storageVolumeName,
								MountPath: storageDir,
							}, {
								Name:      configOutVolumeName,
								MountPath: configOutDir,
								ReadOnly:  true,
							}, {
								Name:      secretVolumeName,
								MountPath: secretsDir,
								ReadOnly:  true,
							},
						},
						Resources: corev1.ResourceRequirements{
							Requests: corev1.ResourceList{
								corev1.ResourceCPU:    *resource.NewScaledQuantity(r.opts.CollectorCPUResource, resource.Milli),
								corev1.ResourceMemory: *resource.NewScaledQuantity(r.opts.CollectorMemoryResource, resource.Mega),
							},
							Limits: collectorResourceLimits(r.opts),
						},
						SecurityContext: minimalSecurityContext(),
					}, {
						Name:  "config-reloader",
						Image: r.opts.ImageConfigReloader,
						Args: []string{
							fmt.Sprintf("--config-file=%s", path.Join(configDir, configFilename)),
							fmt.Sprintf("--config-file-output=%s", path.Join(configOutDir, configFilename)),
							fmt.Sprintf("--reload-url=http://localhost:%d/-/reload", r.opts.CollectorPort),
							fmt.Sprintf("--listen-address=:%d", r.opts.CollectorPort+1),
						},
						// Pass node name so the config can filter for targets on the local node,
						Env: []corev1.EnvVar{
							{
								Name: monitoringv1.EnvVarNodeName,
								ValueFrom: &corev1.EnvVarSource{
									FieldRef: &corev1.ObjectFieldSelector{
										FieldPath: "spec.nodeName",
									},
								},
							},
						},
						Ports: []corev1.ContainerPort{
							{Name: "cfg-rel-metrics", ContainerPort: r.opts.CollectorPort + 1},
						},
						VolumeMounts: []corev1.VolumeMount{
							{
								Name:      configVolumeName,
								MountPath: configDir,
								ReadOnly:  true,
							}, {
								Name:      configOutVolumeName,
								MountPath: configOutDir,
							},
						},
						Resources: corev1.ResourceRequirements{
							Requests: corev1.ResourceList{
								corev1.ResourceCPU:    *resource.NewScaledQuantity(5, resource.Milli),
								corev1.ResourceMemory: *resource.NewScaledQuantity(16, resource.Mega),
							},
							// Set sane default limit on CPU for config-reloader.
							Limits: corev1.ResourceList{
								corev1.ResourceCPU:    *resource.NewScaledQuantity(100, resource.Milli),
								corev1.ResourceMemory: *resource.NewScaledQuantity(32, resource.Mega),
							},
						},
						SecurityContext: minimalSecurityContext(),
					},
				},
				Volumes: []corev1.Volume{
					{
						Name: storageVolumeName,
						VolumeSource: corev1.VolumeSource{
							EmptyDir: &corev1.EmptyDirVolumeSource{},
						},
					}, {
						Name: configVolumeName,
						VolumeSource: corev1.VolumeSource{
							ConfigMap: &corev1.ConfigMapVolumeSource{
								LocalObjectReference: corev1.LocalObjectReference{
									Name: NameCollector,
								},
							},
						},
					}, {
						Name: configOutVolumeName,
						VolumeSource: corev1.VolumeSource{
							EmptyDir: &corev1.EmptyDirVolumeSource{},
						},
					}, {
						// Mirrored config secrets (config specified as filepaths).
						Name: secretVolumeName,
						VolumeSource: corev1.VolumeSource{
							Secret: &corev1.SecretVolumeSource{
								SecretName: CollectionSecretName,
							},
						},
					},
				},
				ServiceAccountName:           NameCollector,
				AutomountServiceAccountToken: ptr(true),
				PriorityClassName:            r.opts.PriorityClass,
				SecurityContext:              podSpecSecurityContext(),
			},
		},
	}
	// DNS policy should be set explicitly when using hostNetwork.
	if r.opts.HostNetwork {
		ds.Template.Spec.HostNetwork = true
		ds.Template.Spec.DNSPolicy = "ClusterFirstWithHostNet"
	}

	return &appsv1.DaemonSet{
		ObjectMeta: metav1.ObjectMeta{
			Namespace: r.opts.OperatorNamespace,
			Name:      NameCollector,
		},
		Spec: ds,
>>>>>>> f4dfd29c
	}
	return r.client.Update(ctx, &ds)
}

func resolveLabels(opts Options, externalLabels map[string]string) (projectID string, location string, cluster string) {
	// Prioritize OperatorConfig's external labels over operator's flags
	// to be consistent with our export layer's priorities.
	// This is to avoid confusion if users specify a project_id, location, and
	// cluster in the OperatorConfig's external labels but not in flags passed
	// to the operator - since on GKE environnments, these values are autopopulated
	// without user intervention.
	projectID = opts.ProjectID
	if p, ok := externalLabels[export.KeyProjectID]; ok {
		projectID = p
	}
	location = opts.Location
	if l, ok := externalLabels[export.KeyLocation]; ok {
		location = l
	}
	cluster = opts.Cluster
	if c, ok := externalLabels[export.KeyCluster]; ok {
		cluster = c
	}
	return
}

func collectorResourceLimits(opts Options) corev1.ResourceList {
	limits := corev1.ResourceList{
		corev1.ResourceMemory: *resource.NewScaledQuantity(opts.CollectorMemoryLimit, resource.Mega),
	}
	if cpuLimit := opts.CollectorCPULimit; cpuLimit >= 0 {
		limits = corev1.ResourceList{
			corev1.ResourceCPU:    *resource.NewScaledQuantity(cpuLimit, resource.Milli),
			corev1.ResourceMemory: *resource.NewScaledQuantity(opts.CollectorMemoryLimit, resource.Mega),
		}
	}
	return limits
}

// ensureCollectorConfig generates the collector config and creates or updates it.
func (r *collectionReconciler) ensureCollectorConfig(ctx context.Context, spec *monitoringv1.CollectionSpec) error {
	cfg, err := r.makeCollectorConfig(ctx, spec)
	if err != nil {
		return errors.Wrap(err, "generate Prometheus config")
	}
	cfgEncoded, err := yaml.Marshal(cfg)
	if err != nil {
		return errors.Wrap(err, "marshal Prometheus config")
	}

	cm := &corev1.ConfigMap{
		ObjectMeta: metav1.ObjectMeta{
			Namespace: r.opts.OperatorNamespace,
			Name:      NameCollector,
		},
		Data: map[string]string{
			configFilename: string(cfgEncoded),
		},
	}

	if err := r.client.Update(ctx, cm); apierrors.IsNotFound(err) {
		if err := r.client.Create(ctx, cm); err != nil {
			return errors.Wrap(err, "create Prometheus config")
		}
	} else if err != nil {
		return errors.Wrap(err, "update Prometheus config")
	}
	return nil
}

func (r *collectionReconciler) makeCollectorConfig(ctx context.Context, spec *monitoringv1.CollectionSpec) (*promconfig.Config, error) {
	logger, _ := logr.FromContext(ctx)

	cfg := &promconfig.Config{
		GlobalConfig: promconfig.GlobalConfig{
			ExternalLabels: labels.FromMap(spec.ExternalLabels),
		},
	}

	var err error
	cfg.ScrapeConfigs, err = makeKubeletScrapeConfigs(spec.KubeletScraping)
	if err != nil {
		return nil, errors.Wrap(err, "failed to create kubelet scrape config")
	}

	// Generate a separate scrape job for every endpoint in every PodMonitoring.
	var (
		podMons        monitoringv1.PodMonitoringList
		clusterPodMons monitoringv1.ClusterPodMonitoringList
		cond           *monitoringv1.MonitoringCondition
	)
	if err := r.client.List(ctx, &podMons); err != nil {
		return nil, errors.Wrap(err, "failed to list PodMonitorings")
	}

	var projectID, location, cluster = resolveLabels(r.opts, spec.ExternalLabels)

	// Mark status updates in batch with single timestamp.
	for _, pm := range podMons.Items {
		// Reassign so we can safely get a pointer.
		pmon := pm

		cond = &monitoringv1.MonitoringCondition{
			Type:   monitoringv1.ConfigurationCreateSuccess,
			Status: corev1.ConditionTrue,
		}
		cfgs, err := pmon.ScrapeConfigs(projectID, location, cluster)
		if err != nil {
			msg := "generating scrape config failed for PodMonitoring endpoint"
			cond = &monitoringv1.MonitoringCondition{
				Type:    monitoringv1.ConfigurationCreateSuccess,
				Status:  corev1.ConditionFalse,
				Reason:  "ScrapeConfigError",
				Message: msg,
			}
			logger.Error(err, msg, "namespace", pmon.Namespace, "name", pmon.Name)
			continue
		}
		cfg.ScrapeConfigs = append(cfg.ScrapeConfigs, cfgs...)

		change, err := pmon.Status.SetPodMonitoringCondition(pmon.GetGeneration(), metav1.Now(), cond)
		if err != nil {
			// Log an error but let operator continue to avoid getting stuck
			// on a potential bad resource.
			logger.Error(err, "setting podmonitoring status state")
		}

		if change {
			r.statusUpdates = append(r.statusUpdates, &pmon)
		}
	}

	if err := r.client.List(ctx, &clusterPodMons); err != nil {
		return nil, errors.Wrap(err, "failed to list ClusterPodMonitorings")
	}

	// Mark status updates in batch with single timestamp.
	for _, cm := range clusterPodMons.Items {
		// Reassign so we can safely get a pointer.
		cmon := cm

		cond = &monitoringv1.MonitoringCondition{
			Type:   monitoringv1.ConfigurationCreateSuccess,
			Status: corev1.ConditionTrue,
		}
		cfgs, err := cmon.ScrapeConfigs(projectID, location, cluster)
		if err != nil {
			msg := "generating scrape config failed for PodMonitoring endpoint"
			cond = &monitoringv1.MonitoringCondition{
				Type:    monitoringv1.ConfigurationCreateSuccess,
				Status:  corev1.ConditionFalse,
				Reason:  "ScrapeConfigError",
				Message: msg,
			}
			logger.Error(err, msg, "namespace", cmon.Namespace, "name", cmon.Name)
			continue
		}
		cfg.ScrapeConfigs = append(cfg.ScrapeConfigs, cfgs...)

		change, err := cmon.Status.SetPodMonitoringCondition(cmon.GetGeneration(), metav1.Now(), cond)
		if err != nil {
			// Log an error but let operator continue to avoid getting stuck
			// on a potential bad resource.
			logger.Error(err, "setting podmonitoring status state")
		}

		if change {
			r.statusUpdates = append(r.statusUpdates, &cmon)
		}
	}

	// Sort to ensure reproducible configs.
	sort.Slice(cfg.ScrapeConfigs, func(i, j int) bool {
		return cfg.ScrapeConfigs[i].JobName < cfg.ScrapeConfigs[j].JobName
	})

	return cfg, nil
}

type podMonitoringDefaulter struct{}

func (d *podMonitoringDefaulter) Default(ctx context.Context, o runtime.Object) error {
	pm := o.(*monitoringv1.PodMonitoring)

	if pm.Spec.TargetLabels.Metadata == nil {
		md := []string{"pod", "container"}
		pm.Spec.TargetLabels.Metadata = &md
	}
	return nil
}

type clusterPodMonitoringDefaulter struct{}

func (d *clusterPodMonitoringDefaulter) Default(ctx context.Context, o runtime.Object) error {
	pm := o.(*monitoringv1.ClusterPodMonitoring)

	if pm.Spec.TargetLabels.Metadata == nil {
		md := []string{"namespace", "pod", "container"}
		pm.Spec.TargetLabels.Metadata = &md
	}
	return nil
}

func makeKubeletScrapeConfigs(cfg *monitoringv1.KubeletScraping) ([]*promconfig.ScrapeConfig, error) {
	if cfg == nil {
		return nil, nil
	}
	discoveryCfgs := discovery.Configs{
		&discoverykube.SDConfig{
			HTTPClientConfig: config.DefaultHTTPClientConfig,
			Role:             discoverykube.RoleNode,
			// Drop all potential targets not the same node as the collector. The $(NODE_NAME) variable
			// is interpolated by the config reloader sidecar before the config reaches the Prometheus collector.
			// Doing it through selectors rather than relabeling should substantially reduce the client and
			// server side load.
			Selectors: []discoverykube.SelectorConfig{
				{
					Role:  discoverykube.RoleNode,
					Field: fmt.Sprintf("metadata.name=$(%s)", monitoringv1.EnvVarNodeName),
				},
			},
		},
	}
	clientCfg := config.HTTPClientConfig{
		Authorization: &config.Authorization{
			CredentialsFile: "/var/run/secrets/kubernetes.io/serviceaccount/token",
		},
		TLSConfig: config.TLSConfig{
			CAFile: "/var/run/secrets/kubernetes.io/serviceaccount/ca.crt",
		},
	}
	interval, err := prommodel.ParseDuration(cfg.Interval)
	if err != nil {
		return nil, errors.Wrap(err, "invalid scrape interval")
	}
	relabelCfgs := []*relabel.Config{
		{
			Action:      relabel.Replace,
			Replacement: "kubelet",
			TargetLabel: "job",
		},
		{
			Action:       relabel.Replace,
			SourceLabels: prommodel.LabelNames{"__meta_kubernetes_node_name"},
			TargetLabel:  "node",
		},
	}
	dropByName := func(pattern string) *relabel.Config {
		return &relabel.Config{
			Action:       relabel.Drop,
			SourceLabels: prommodel.LabelNames{"__name__"},
			Regex:        relabel.MustNewRegexp(pattern),
		}
	}
	// We adopt the metric relabeling behavior of kube-prometheus as it's widely adopted and hence
	// will meet user expectations (e.g. dropping deprecated metrics).
	return []*promconfig.ScrapeConfig{
		{
			JobName:                 "kubelet/metrics",
			ServiceDiscoveryConfigs: discoveryCfgs,
			ScrapeInterval:          interval,
			Scheme:                  "https",
			MetricsPath:             "/metrics",
			HTTPClientConfig:        clientCfg,
			RelabelConfigs: append(relabelCfgs, &relabel.Config{
				Action:       relabel.Replace,
				SourceLabels: prommodel.LabelNames{"__meta_kubernetes_node_name"},
				TargetLabel:  "instance",
				Replacement:  `$1:metrics`,
			}),
			MetricRelabelConfigs: []*relabel.Config{
				dropByName(`kubelet_(pod_worker_latency_microseconds|pod_start_latency_microseconds|cgroup_manager_latency_microseconds|pod_worker_start_latency_microseconds|pleg_relist_latency_microseconds|pleg_relist_interval_microseconds|runtime_operations|runtime_operations_latency_microseconds|runtime_operations_errors|eviction_stats_age_microseconds|device_plugin_registration_count|device_plugin_alloc_latency_microseconds|network_plugin_operations_latency_microseconds)`),
				dropByName(`scheduler_(e2e_scheduling_latency_microseconds|scheduling_algorithm_predicate_evaluation|scheduling_algorithm_priority_evaluation|scheduling_algorithm_preemption_evaluation|scheduling_algorithm_latency_microseconds|binding_latency_microseconds|scheduling_latency_seconds)`),
				dropByName(`apiserver_(request_count|request_latencies|request_latencies_summary|dropped_requests|storage_data_key_generation_latencies_microseconds|storage_transformation_failures_total|storage_transformation_latencies_microseconds|proxy_tunnel_sync_latency_secs|longrunning_gauge|registered_watchers)`),
				dropByName(`kubelet_docker_(operations|operations_latency_microseconds|operations_errors|operations_timeout)`),
				dropByName(`reflector_(items_per_list|items_per_watch|list_duration_seconds|lists_total|short_watches_total|watch_duration_seconds|watches_total)`),
				dropByName(`etcd_(helper_cache_hit_count|helper_cache_miss_count|helper_cache_entry_count|object_counts|request_cache_get_latencies_summary|request_cache_add_latencies_summary|request_latencies_summary)`),
				dropByName(`transformation_(transformation_latencies_microseconds|failures_total)`),
				dropByName(`(admission_quota_controller_adds|admission_quota_controller_depth|admission_quota_controller_longest_running_processor_microseconds|admission_quota_controller_queue_latency|admission_quota_controller_unfinished_work_seconds|admission_quota_controller_work_duration|APIServiceOpenAPIAggregationControllerQueue1_adds|APIServiceOpenAPIAggregationControllerQueue1_depth|APIServiceOpenAPIAggregationControllerQueue1_longest_running_processor_microseconds|APIServiceOpenAPIAggregationControllerQueue1_queue_latency|APIServiceOpenAPIAggregationControllerQueue1_retries|APIServiceOpenAPIAggregationControllerQueue1_unfinished_work_seconds|APIServiceOpenAPIAggregationControllerQueue1_work_duration|APIServiceRegistrationController_adds|APIServiceRegistrationController_depth|APIServiceRegistrationController_longest_running_processor_microseconds|APIServiceRegistrationController_queue_latency|APIServiceRegistrationController_retries|APIServiceRegistrationController_unfinished_work_seconds|APIServiceRegistrationController_work_duration|autoregister_adds|autoregister_depth|autoregister_longest_running_processor_microseconds|autoregister_queue_latency|autoregister_retries|autoregister_unfinished_work_seconds|autoregister_work_duration|AvailableConditionController_adds|AvailableConditionController_depth|AvailableConditionController_longest_running_processor_microseconds|AvailableConditionController_queue_latency|AvailableConditionController_retries|AvailableConditionController_unfinished_work_seconds|AvailableConditionController_work_duration|crd_autoregistration_controller_adds|crd_autoregistration_controller_depth|crd_autoregistration_controller_longest_running_processor_microseconds|crd_autoregistration_controller_queue_latency|crd_autoregistration_controller_retries|crd_autoregistration_controller_unfinished_work_seconds|crd_autoregistration_controller_work_duration|crdEstablishing_adds|crdEstablishing_depth|crdEstablishing_longest_running_processor_microseconds|crdEstablishing_queue_latency|crdEstablishing_retries|crdEstablishing_unfinished_work_seconds|crdEstablishing_work_duration|crd_finalizer_adds|crd_finalizer_depth|crd_finalizer_longest_running_processor_microseconds|crd_finalizer_queue_latency|crd_finalizer_retries|crd_finalizer_unfinished_work_seconds|crd_finalizer_work_duration|crd_naming_condition_controller_adds|crd_naming_condition_controller_depth|crd_naming_condition_controller_longest_running_processor_microseconds|crd_naming_condition_controller_queue_latency|crd_naming_condition_controller_retries|crd_naming_condition_controller_unfinished_work_seconds|crd_naming_condition_controller_work_duration|crd_openapi_controller_adds|crd_openapi_controller_depth|crd_openapi_controller_longest_running_processor_microseconds|crd_openapi_controller_queue_latency|crd_openapi_controller_retries|crd_openapi_controller_unfinished_work_seconds|crd_openapi_controller_work_duration|DiscoveryController_adds|DiscoveryController_depth|DiscoveryController_longest_running_processor_microseconds|DiscoveryController_queue_latency|DiscoveryController_retries|DiscoveryController_unfinished_work_seconds|DiscoveryController_work_duration|kubeproxy_sync_proxy_rules_latency_microseconds|non_structural_schema_condition_controller_adds|non_structural_schema_condition_controller_depth|non_structural_schema_condition_controller_longest_running_processor_microseconds|non_structural_schema_condition_controller_queue_latency|non_structural_schema_condition_controller_retries|non_structural_schema_condition_controller_unfinished_work_seconds|non_structural_schema_condition_controller_work_duration|rest_client_request_latency_seconds|storage_operation_errors_total|storage_operation_status_count)`),
			},
		}, {
			JobName:                 "kubelet/cadvisor",
			ServiceDiscoveryConfigs: discoveryCfgs,
			ScrapeInterval:          interval,
			Scheme:                  "https",
			MetricsPath:             "/metrics/cadvisor",
			HTTPClientConfig:        clientCfg,
			RelabelConfigs: append(relabelCfgs, &relabel.Config{
				Action:       relabel.Replace,
				SourceLabels: prommodel.LabelNames{"__meta_kubernetes_node_name"},
				TargetLabel:  "instance",
				Replacement:  `$1:cadvisor`,
			}),
			MetricRelabelConfigs: []*relabel.Config{
				dropByName(`container_(network_tcp_usage_total|network_udp_usage_total|tasks_state|cpu_load_average_10s)`),
			},
		},
	}, nil
}<|MERGE_RESOLUTION|>--- conflicted
+++ resolved
@@ -47,10 +47,6 @@
 	"github.com/GoogleCloudPlatform/prometheus-engine/pkg/export"
 	monitoringv1 "github.com/GoogleCloudPlatform/prometheus-engine/pkg/operator/apis/monitoring/v1"
 )
-
-func ptr(b bool) *bool {
-	return &b
-}
 
 func setupCollectionControllers(op *Operator) error {
 	// The singleton OperatorConfig is the request object we reconcile against.
@@ -201,7 +197,6 @@
 func (r *collectionReconciler) ensureCollectorDaemonSet(ctx context.Context, spec *monitoringv1.CollectionSpec) error {
 	logger, _ := logr.FromContext(ctx)
 
-<<<<<<< HEAD
 	var ds appsv1.DaemonSet
 	err := r.client.Get(ctx, client.ObjectKey{Namespace: r.opts.OperatorNamespace, Name: NameCollector}, &ds)
 	// Some users deliberately not want to run the collectors. Only emit a warning but don't cause
@@ -209,40 +204,17 @@
 	if apierrors.IsNotFound(err) {
 		logger.Error(err, "collector DaemonSet does not exist")
 		return nil
-=======
-	podAnnotations := map[string]string{
-		AnnotationMetricName: componentName,
-		// Allow cluster autoscaler to evict collector Pods even though the Pods
-		// have an emptyDir volume mounted. This is okay since the node where the
-		// Pod runs will be scaled down and therefore does not need metrics reporting.
-		ClusterAutoscalerSafeEvictionLabel: "true",
->>>>>>> f4dfd29c
 	}
 	if err != nil {
 		return err
 	}
 
-<<<<<<< HEAD
+	var projectID, location, cluster = resolveLabels(r.opts, spec.ExternalLabels)
+
 	flags := []string{
-		fmt.Sprintf("--export.label.project-id=%q", r.opts.ProjectID),
-		fmt.Sprintf("--export.label.location=%q", r.opts.Location),
-		fmt.Sprintf("--export.label.cluster=%q", r.opts.Cluster),
-=======
-	var projectID, location, cluster = resolveLabels(r.opts, spec.ExternalLabels)
-
-	// Check for explicitly-set pass-through args.
-	if projectID != "" {
-		collectorArgs = append(collectorArgs, fmt.Sprintf("--export.label.project-id=%s", projectID))
-	}
-	if location != "" {
-		collectorArgs = append(collectorArgs, fmt.Sprintf("--export.label.location=%s", location))
-	}
-	if cluster != "" {
-		collectorArgs = append(collectorArgs, fmt.Sprintf("--export.label.cluster=%s", cluster))
-	}
-	if r.opts.DisableExport {
-		collectorArgs = append(collectorArgs, "--export.disable")
->>>>>>> f4dfd29c
+		fmt.Sprintf("--export.label.project-id=%q", projectID),
+		fmt.Sprintf("--export.label.location=%q", location),
+		fmt.Sprintf("--export.label.cluster=%q", cluster),
 	}
 	// Populate export filtering from OperatorConfig.
 	for _, matcher := range spec.Filter.MatchOneOf {
@@ -253,7 +225,6 @@
 		flags = append(flags, fmt.Sprintf("--export.credentials-file=%q", p))
 	}
 
-<<<<<<< HEAD
 	// Set EXTRA_ARGS envvar in Prometheus container.
 	for i, c := range ds.Spec.Template.Spec.Containers {
 		if c.Name != "prometheus" {
@@ -269,177 +240,6 @@
 		repl = append(repl, corev1.EnvVar{Name: "EXTRA_ARGS", Value: strings.Join(flags, " ")})
 
 		ds.Spec.Template.Spec.Containers[i].Env = repl
-=======
-	ds := appsv1.DaemonSetSpec{
-		Selector: &metav1.LabelSelector{
-			MatchLabels: podLabelSelector,
-		},
-		Template: corev1.PodTemplateSpec{
-			ObjectMeta: metav1.ObjectMeta{
-				Labels:      podLabels,
-				Annotations: podAnnotations,
-			},
-			Spec: corev1.PodSpec{
-				// We want to run on every node, even with taints present.
-				Tolerations: []corev1.Toleration{
-					{Effect: "NoExecute", Operator: "Exists"},
-					{Effect: "NoSchedule", Operator: "Exists"},
-				},
-				// The managed collection binaries are only being built for
-				// amd64 arch on Linux.
-				NodeSelector: map[string]string{
-					corev1.LabelOSStable:   "linux",
-					corev1.LabelArchStable: "amd64",
-				},
-				Containers: []corev1.Container{
-					{
-						Name:  "prometheus",
-						Image: r.opts.ImageCollector,
-						// Set an aggressive GC threshold (default is 100%). Since the collector has a lot of
-						// long-lived allocations, this still doesn't result in a high GC rate (compared to stateless
-						// RPC applications) and gives us a more balanced ratio of memory and CPU usage.
-						Env: []corev1.EnvVar{
-							{Name: "GOGC", Value: "25"},
-						},
-						Args: collectorArgs,
-						Ports: []corev1.ContainerPort{
-							{Name: "prom-metrics", ContainerPort: r.opts.CollectorPort},
-						},
-						LivenessProbe: &corev1.Probe{
-							ProbeHandler: corev1.ProbeHandler{
-								HTTPGet: &corev1.HTTPGetAction{
-									Path: "/-/healthy",
-									Port: intstr.FromInt(int(r.opts.CollectorPort)),
-								},
-							},
-						},
-						ReadinessProbe: &corev1.Probe{
-							ProbeHandler: corev1.ProbeHandler{
-								HTTPGet: &corev1.HTTPGetAction{
-									Path: "/-/ready",
-									Port: intstr.FromInt(int(r.opts.CollectorPort)),
-								},
-							},
-						},
-						VolumeMounts: []corev1.VolumeMount{
-							{
-								Name:      storageVolumeName,
-								MountPath: storageDir,
-							}, {
-								Name:      configOutVolumeName,
-								MountPath: configOutDir,
-								ReadOnly:  true,
-							}, {
-								Name:      secretVolumeName,
-								MountPath: secretsDir,
-								ReadOnly:  true,
-							},
-						},
-						Resources: corev1.ResourceRequirements{
-							Requests: corev1.ResourceList{
-								corev1.ResourceCPU:    *resource.NewScaledQuantity(r.opts.CollectorCPUResource, resource.Milli),
-								corev1.ResourceMemory: *resource.NewScaledQuantity(r.opts.CollectorMemoryResource, resource.Mega),
-							},
-							Limits: collectorResourceLimits(r.opts),
-						},
-						SecurityContext: minimalSecurityContext(),
-					}, {
-						Name:  "config-reloader",
-						Image: r.opts.ImageConfigReloader,
-						Args: []string{
-							fmt.Sprintf("--config-file=%s", path.Join(configDir, configFilename)),
-							fmt.Sprintf("--config-file-output=%s", path.Join(configOutDir, configFilename)),
-							fmt.Sprintf("--reload-url=http://localhost:%d/-/reload", r.opts.CollectorPort),
-							fmt.Sprintf("--listen-address=:%d", r.opts.CollectorPort+1),
-						},
-						// Pass node name so the config can filter for targets on the local node,
-						Env: []corev1.EnvVar{
-							{
-								Name: monitoringv1.EnvVarNodeName,
-								ValueFrom: &corev1.EnvVarSource{
-									FieldRef: &corev1.ObjectFieldSelector{
-										FieldPath: "spec.nodeName",
-									},
-								},
-							},
-						},
-						Ports: []corev1.ContainerPort{
-							{Name: "cfg-rel-metrics", ContainerPort: r.opts.CollectorPort + 1},
-						},
-						VolumeMounts: []corev1.VolumeMount{
-							{
-								Name:      configVolumeName,
-								MountPath: configDir,
-								ReadOnly:  true,
-							}, {
-								Name:      configOutVolumeName,
-								MountPath: configOutDir,
-							},
-						},
-						Resources: corev1.ResourceRequirements{
-							Requests: corev1.ResourceList{
-								corev1.ResourceCPU:    *resource.NewScaledQuantity(5, resource.Milli),
-								corev1.ResourceMemory: *resource.NewScaledQuantity(16, resource.Mega),
-							},
-							// Set sane default limit on CPU for config-reloader.
-							Limits: corev1.ResourceList{
-								corev1.ResourceCPU:    *resource.NewScaledQuantity(100, resource.Milli),
-								corev1.ResourceMemory: *resource.NewScaledQuantity(32, resource.Mega),
-							},
-						},
-						SecurityContext: minimalSecurityContext(),
-					},
-				},
-				Volumes: []corev1.Volume{
-					{
-						Name: storageVolumeName,
-						VolumeSource: corev1.VolumeSource{
-							EmptyDir: &corev1.EmptyDirVolumeSource{},
-						},
-					}, {
-						Name: configVolumeName,
-						VolumeSource: corev1.VolumeSource{
-							ConfigMap: &corev1.ConfigMapVolumeSource{
-								LocalObjectReference: corev1.LocalObjectReference{
-									Name: NameCollector,
-								},
-							},
-						},
-					}, {
-						Name: configOutVolumeName,
-						VolumeSource: corev1.VolumeSource{
-							EmptyDir: &corev1.EmptyDirVolumeSource{},
-						},
-					}, {
-						// Mirrored config secrets (config specified as filepaths).
-						Name: secretVolumeName,
-						VolumeSource: corev1.VolumeSource{
-							Secret: &corev1.SecretVolumeSource{
-								SecretName: CollectionSecretName,
-							},
-						},
-					},
-				},
-				ServiceAccountName:           NameCollector,
-				AutomountServiceAccountToken: ptr(true),
-				PriorityClassName:            r.opts.PriorityClass,
-				SecurityContext:              podSpecSecurityContext(),
-			},
-		},
-	}
-	// DNS policy should be set explicitly when using hostNetwork.
-	if r.opts.HostNetwork {
-		ds.Template.Spec.HostNetwork = true
-		ds.Template.Spec.DNSPolicy = "ClusterFirstWithHostNet"
-	}
-
-	return &appsv1.DaemonSet{
-		ObjectMeta: metav1.ObjectMeta{
-			Namespace: r.opts.OperatorNamespace,
-			Name:      NameCollector,
-		},
-		Spec: ds,
->>>>>>> f4dfd29c
 	}
 	return r.client.Update(ctx, &ds)
 }
@@ -464,19 +264,6 @@
 		cluster = c
 	}
 	return
-}
-
-func collectorResourceLimits(opts Options) corev1.ResourceList {
-	limits := corev1.ResourceList{
-		corev1.ResourceMemory: *resource.NewScaledQuantity(opts.CollectorMemoryLimit, resource.Mega),
-	}
-	if cpuLimit := opts.CollectorCPULimit; cpuLimit >= 0 {
-		limits = corev1.ResourceList{
-			corev1.ResourceCPU:    *resource.NewScaledQuantity(cpuLimit, resource.Milli),
-			corev1.ResourceMemory: *resource.NewScaledQuantity(opts.CollectorMemoryLimit, resource.Mega),
-		}
-	}
-	return limits
 }
 
 // ensureCollectorConfig generates the collector config and creates or updates it.
