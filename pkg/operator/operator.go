// Copyright 2022 Google LLC
//
// Licensed under the Apache License, Version 2.0 (the "License");
// you may not use this file except in compliance with the License.
// You may obtain a copy of the License at
//
//     https://www.apache.org/licenses/LICENSE-2.0
//
// Unless required by applicable law or agreed to in writing, software
// distributed under the License is distributed on an "AS IS" BASIS,
// WITHOUT WARRANTIES OR CONDITIONS OF ANY KIND, either express or implied.
// See the License for the specific language governing permissions and
// limitations under the License.

package operator

import (
	"context"
	"encoding/base64"
	"fmt"
	"io/ioutil"
	"net"
	"path/filepath"
	"strconv"
	"time"

	"github.com/go-logr/logr"
	"github.com/pkg/errors"
	"github.com/prometheus/client_golang/prometheus"
	arv1 "k8s.io/api/admissionregistration/v1"
	corev1 "k8s.io/api/core/v1"
	apierrors "k8s.io/apimachinery/pkg/api/errors"
	metav1 "k8s.io/apimachinery/pkg/apis/meta/v1"
	"k8s.io/apimachinery/pkg/runtime"
	runtimeutil "k8s.io/apimachinery/pkg/util/runtime"
	"k8s.io/client-go/kubernetes/scheme"
	"k8s.io/client-go/rest"
	"k8s.io/client-go/util/cert"
	"k8s.io/client-go/util/workqueue"
	ctrl "sigs.k8s.io/controller-runtime"
	"sigs.k8s.io/controller-runtime/pkg/client"
	"sigs.k8s.io/controller-runtime/pkg/event"
	"sigs.k8s.io/controller-runtime/pkg/manager"
	"sigs.k8s.io/controller-runtime/pkg/reconcile"
	"sigs.k8s.io/controller-runtime/pkg/webhook/admission"

	"github.com/GoogleCloudPlatform/prometheus-engine/pkg/export"
	monitoringv1 "github.com/GoogleCloudPlatform/prometheus-engine/pkg/operator/apis/monitoring/v1"
)

const (
	// DefaultOperatorNamespace is the namespace in which all resources owned by the operator are installed.
	DefaultOperatorNamespace = "gmp-system"
	// DefaultPublicNamespace is the namespace where the operator will check for user-specified
	// configuration data.
	DefaultPublicNamespace = "gmp-public"

	// Fixed names used in various resources managed by the operator.
	NameOperator  = "gmp-operator"
	componentName = "managed_prometheus"

	// Filename for configuration files.
	configFilename = "config.yaml"

	// The well-known app name label.
	LabelAppName = "app.kubernetes.io/name"
	// The component name, will be exposed as metric name.
	AnnotationMetricName = "components.gke.io/component-name"
	// ClusterAutoscalerSafeEvictionLabel is the annotation label that determines
	// whether the cluster autoscaler can safely evict a Pod when the Pod doesn't
	// satisfy certain eviction criteria.
	ClusterAutoscalerSafeEvictionLabel = "cluster-autoscaler.kubernetes.io/safe-to-evict"

<<<<<<< HEAD
=======
	// The official images to be used with this version of the operator. For debugging
	// and emergency use cases they may be overwritten through options.
	ImageCollector      = "gke.gcr.io/prometheus-engine/prometheus:v2.35.0-gmp.2-gke.0"
	ImageConfigReloader = "gke.gcr.io/prometheus-engine/config-reloader:v0.4.3-gke.0"
	ImageRuleEvaluator  = "gke.gcr.io/prometheus-engine/rule-evaluator:v0.4.3-gke.0"

>>>>>>> f4dfd29c
	// The k8s Application, will be exposed as component name.
	KubernetesAppName    = "app"
	RuleEvaluatorAppName = "managed-prometheus-rule-evaluator"
<<<<<<< HEAD
=======

	// The Collector version, will be exposed as part of the user agent information.
	CollectorVersion = "2.35.0-gmp.2"
>>>>>>> f4dfd29c
)

// Operator to implement managed collection for Google Prometheus Engine.
type Operator struct {
	logger  logr.Logger
	opts    Options
	client  client.Client
	manager manager.Manager
}

// Options for the Operator.
type Options struct {
	// ID of the project of the cluster.
	ProjectID string
	// Location of the cluster.
	Location string
	// Name of the cluster the operator acts on.
	Cluster string
	// Namespace to which the operator deploys any associated resources.
	OperatorNamespace string
	// Namespace to which the operator looks for user-specified configuration
	// data, like Secrets and ConfigMaps.
	PublicNamespace string
	// Certificate of the server in base 64.
	TLSCert string
	// Key of the server in base 64.
	TLSKey string
	// Certificate authority in base 64.
	CACert string
	// Webhook serving address.
	ListenAddr string
<<<<<<< HEAD
=======
	// Collector memory resource
	CollectorMemoryResource int64
	// Collector CPU resource
	CollectorCPUResource int64
	// Collector CPU limit
	CollectorCPULimit int64
	// Collector memory limit
	CollectorMemoryLimit int64
	// Evaluator memory resource
	EvaluatorMemoryResource int64
	// Evaluator CPU resource
	EvaluatorCPUResource int64
	// Evaluator memory limit
	EvaluatorMemoryLimit int64
	// Evaluator CPU limit
	EvaluatorCPULimit int64
	// How managed collection was provisioned.
	Mode string
>>>>>>> f4dfd29c
}

func (o *Options) defaultAndValidate(logger logr.Logger) error {
	if o.OperatorNamespace == "" {
		o.OperatorNamespace = DefaultOperatorNamespace
	}
	if o.PublicNamespace == "" {
		// For non-managed deployments, default to same namespace
		// as operator, assuming cluster operators prefer consolidating
		// resources in a single namespace.
		o.PublicNamespace = DefaultOperatorNamespace
	}

	// ProjectID and Cluster must be always be set. Collectors and rule-evaluator can
	// auto-discover them but we need them in the operator to scope generated rules.
	if o.ProjectID == "" {
		return errors.New("ProjectID must be set")
	}
	if o.Cluster == "" {
		return errors.New("Cluster must be set")
	}
<<<<<<< HEAD
=======

	if o.Location == "global" {
		return export.ErrLocationGlobal
	}

	if o.ImageCollector != ImageCollector {
		logger.Info("not using the canonical collector image",
			"expected", ImageCollector, "got", o.ImageCollector)
	}
	if o.ImageConfigReloader != ImageConfigReloader {
		logger.Info("not using the canonical config reloader image",
			"expected", ImageConfigReloader, "got", o.ImageConfigReloader)
	}
	if o.ImageRuleEvaluator != ImageRuleEvaluator {
		logger.Info("not using the canonical rule-evaluator image",
			"expected", ImageRuleEvaluator, "got", o.ImageRuleEvaluator)
	}
	if o.CollectorCPUResource <= 0 {
		o.CollectorCPUResource = 100
	}
	if o.CollectorMemoryResource <= 0 {
		o.CollectorMemoryResource = 200
	}
	if o.CollectorMemoryLimit <= o.CollectorMemoryResource {
		if o.CollectorMemoryResource*2 < 3000 {
			o.CollectorMemoryLimit = 3000
		} else {
			o.CollectorMemoryLimit = o.CollectorMemoryResource * 2
		}
		o.CollectorMemoryLimit = o.CollectorMemoryResource * 15
	}

	if o.EvaluatorCPUResource <= 0 {
		o.EvaluatorCPUResource = 100
	}
	if o.EvaluatorMemoryResource <= 0 {
		o.EvaluatorMemoryResource = 200
	}
	if o.EvaluatorMemoryLimit <= o.EvaluatorMemoryResource {
		o.EvaluatorMemoryLimit = o.EvaluatorMemoryResource * 15
	}
	switch o.Mode {
	// repo manifest always defaults to "kubectl".
	case "kubectl":
	case "gke":
	case "gke-auto":
	case "on-prem":
	case "baremetal":
	default:
		return errors.New("--mode must be one of {'kubectl', 'gke', 'gke-auto', 'on-prem', 'baremetal}")
	}
>>>>>>> f4dfd29c
	return nil
}

// New instantiates a new Operator.
func New(logger logr.Logger, clientConfig *rest.Config, registry prometheus.Registerer, opts Options) (*Operator, error) {
	if err := opts.defaultAndValidate(logger); err != nil {
		return nil, errors.Wrap(err, "invalid options")
	}
	// Create temporary directory to store webhook serving cert files.
	certDir, err := ioutil.TempDir("", "operator-cert")
	if err != nil {
		return nil, errors.Wrap(err, "create temporary certificate dir")
	}

	sc := runtime.NewScheme()

	if err := scheme.AddToScheme(sc); err != nil {
		return nil, errors.Wrap(err, "add Kubernetes core scheme")
	}
	if err := monitoringv1.AddToScheme(sc); err != nil {
		return nil, errors.Wrap(err, "add monitoringv1 scheme")
	}
	host, portStr, err := net.SplitHostPort(opts.ListenAddr)
	if err != nil {
		return nil, errors.Wrap(err, "invalid listen address")
	}
	port, err := strconv.Atoi(portStr)
	if err != nil {
		return nil, errors.Wrap(err, "invalid port")
	}
	mgr, err := ctrl.NewManager(clientConfig, manager.Options{
		Scheme: sc,
		Host:   host,
		Port:   port,
		// Don't run a metrics server with the manager. Metrics are being served
		// explicitly in the main routine.
		MetricsBindAddress: "0",
		CertDir:            certDir,
	})
	if err != nil {
		return nil, errors.Wrap(err, "create controller manager")
	}
	client, err := client.New(clientConfig, client.Options{Scheme: sc})
	if err != nil {
		return nil, errors.Wrap(err, "create client")
	}

	op := &Operator{
		logger:  logger,
		opts:    opts,
		client:  client,
		manager: mgr,
	}
	return op, nil
}

// setupAdmissionWebhooks configures validating webhooks for the operator-managed
// custom resources and registers handlers with the webhook server.
func (o *Operator) setupAdmissionWebhooks(ctx context.Context) error {
	// Delete old ValidatingWebhookConfiguration that was installed directly by the operator
	// in previous versions.
	err := o.client.Delete(ctx, &arv1.ValidatingWebhookConfiguration{
		ObjectMeta: metav1.ObjectMeta{Name: "gmp-operator"},
	})
	if err != nil && !apierrors.IsNotFound(err) {
		o.logger.Error(err, "msg", "Deleting legacy ValidatingWebhookConfiguration failed")
	}

	// Write provided cert files.
	caBundle, err := o.ensureCerts(ctx, o.manager.GetWebhookServer().CertDir)
	if err != nil {
		return err
	}

	// Keep setting the caBundle in the expected webhook configurations.
	go func() {
		// Only inject if we've an explicit CA bundle ourselves. Otherwise the webhook configs
		// may already have been created with one.
		if len(caBundle) == 0 {
			return
		}
		// Initial sleep for the client to initialize before our first calls.
		// Ideally we could explicitly wait for it.
		time.Sleep(5 * time.Second)

		for {
			if err := o.setValidatingWebhookCABundle(ctx, caBundle); err != nil {
				o.logger.Error(err, "Setting CA bundle for ValidatingWebhookConfiguration failed")
			}
			if err := o.setMutatingWebhookCABundle(ctx, caBundle); err != nil {
				o.logger.Error(err, "Setting CA bundle for MutatingWebhookConfiguration failed")
			}
			select {
			case <-ctx.Done():
				return
			case <-time.After(time.Minute):
			}
		}
	}()

	s := o.manager.GetWebhookServer()

	// Validating webhooks.
	s.Register(
		validatePath(monitoringv1.PodMonitoringResource()),
		admission.ValidatingWebhookFor(&monitoringv1.PodMonitoring{}),
	)
	s.Register(
		validatePath(monitoringv1.ClusterPodMonitoringResource()),
		admission.ValidatingWebhookFor(&monitoringv1.ClusterPodMonitoring{}),
	)
	s.Register(
		validatePath(monitoringv1.OperatorConfigResource()),
		admission.WithCustomValidator(&monitoringv1.OperatorConfig{}, &operatorConfigValidator{
			namespace: o.opts.PublicNamespace,
		}),
	)
	s.Register(
		validatePath(monitoringv1.RulesResource()),
		admission.WithCustomValidator(&monitoringv1.Rules{}, &rulesValidator{
			opts: o.opts,
		}),
	)
	s.Register(
		validatePath(monitoringv1.ClusterRulesResource()),
		admission.WithCustomValidator(&monitoringv1.ClusterRules{}, &clusterRulesValidator{
			opts: o.opts,
		}),
	)
	s.Register(
		validatePath(monitoringv1.GlobalRulesResource()),
		admission.WithCustomValidator(&monitoringv1.GlobalRules{}, &globalRulesValidator{}),
	)
	// Defaulting webhooks.
	s.Register(
		defaultPath(monitoringv1.PodMonitoringResource()),
		admission.WithCustomDefaulter(&monitoringv1.PodMonitoring{}, &podMonitoringDefaulter{}),
	)
	s.Register(
		defaultPath(monitoringv1.ClusterPodMonitoringResource()),
		admission.WithCustomDefaulter(&monitoringv1.ClusterPodMonitoring{}, &clusterPodMonitoringDefaulter{}),
	)
	return nil
}

// Run the reconciliation loop of the operator.
// The passed owner references are set on cluster-wide resources created by the
// operator.
func (o *Operator) Run(ctx context.Context) error {
	defer runtimeutil.HandleCrash()

	if err := o.setupAdmissionWebhooks(ctx); err != nil {
		return errors.Wrap(err, "init admission resources")
	}
	if err := setupCollectionControllers(o); err != nil {
		return errors.Wrap(err, "setup collection controllers")
	}
	if err := setupRulesControllers(o); err != nil {
		return errors.Wrap(err, "setup rules controllers")
	}
	if err := setupOperatorConfigControllers(o); err != nil {
		return errors.Wrap(err, "setup rule-evaluator controllers")
	}

	o.logger.Info("starting GMP operator")

	return o.manager.Start(ctx)
}

// ensureCerts writes the cert/key files to the specified directory.
// If cert/key are not avalilable, generate them.
func (o *Operator) ensureCerts(ctx context.Context, dir string) ([]byte, error) {
	var (
		crt, key, caData []byte
		err              error
	)
	if o.opts.TLSKey != "" && o.opts.TLSCert != "" {
		crt, err = base64.StdEncoding.DecodeString(o.opts.TLSCert)
		if err != nil {
			return nil, errors.Wrap(err, "decoding TLS certificate")
		}
		key, err = base64.StdEncoding.DecodeString(o.opts.TLSKey)
		if err != nil {
			return nil, errors.Wrap(err, "decoding TLS key")
		}
		if o.opts.CACert != "" {
			caData, err = base64.StdEncoding.DecodeString(o.opts.CACert)
			if err != nil {
				return nil, errors.Wrap(err, "decoding certificate authority")
			}
		}
	} else if o.opts.TLSKey == "" && o.opts.TLSCert == "" && o.opts.CACert == "" {
		// Generate a self-signed pair if none was explicitly provided. It will be valid
		// for 1 year.
		// TODO(freinartz): re-generate at runtime and update the ValidatingWebhookConfiguration
		// at runtime whenever the files change.
		fqdn := fmt.Sprintf("%s.%s.svc", NameOperator, o.opts.OperatorNamespace)

		crt, key, err = cert.GenerateSelfSignedCertKey(fqdn, nil, nil)
		if err != nil {
			return nil, errors.Wrap(err, "generate self-signed TLS key pair")
		}
		// Use crt as the ca in the the self-sign case.
		caData = crt
	} else {
		return nil, errors.Errorf("Flags key-base64 and cert-base64 must both be set.")
	}
	// Create cert/key files.
	if err := ioutil.WriteFile(filepath.Join(dir, "tls.crt"), crt, 0666); err != nil {
		return nil, errors.Wrap(err, "create cert file")
	}
	if err := ioutil.WriteFile(filepath.Join(dir, "tls.key"), key, 0666); err != nil {
		return nil, errors.Wrap(err, "create key file")
	}
	return caData, nil
}

// namespacedNamePredicate is an event filter predicate that only allows events with
// a single object.
type namespacedNamePredicate struct {
	namespace string
	name      string
}

func (o namespacedNamePredicate) Create(e event.CreateEvent) bool {
	return e.Object.GetNamespace() == o.namespace && e.Object.GetName() == o.name
}
func (o namespacedNamePredicate) Update(e event.UpdateEvent) bool {
	return e.ObjectNew.GetNamespace() == o.namespace && e.ObjectNew.GetName() == o.name
}
func (o namespacedNamePredicate) Delete(e event.DeleteEvent) bool {
	return e.Object.GetNamespace() == o.namespace && e.Object.GetName() == o.name
}
func (o namespacedNamePredicate) Generic(e event.GenericEvent) bool {
	return e.Object.GetNamespace() == o.namespace && e.Object.GetName() == o.name
}

// enqueueConst always enqueues the same request regardless of the event.
type enqueueConst reconcile.Request

func (e enqueueConst) Create(_ event.CreateEvent, q workqueue.RateLimitingInterface) {
	q.Add(reconcile.Request(e))
}

func (e enqueueConst) Update(_ event.UpdateEvent, q workqueue.RateLimitingInterface) {
	q.Add(reconcile.Request(e))
}

func (e enqueueConst) Delete(_ event.DeleteEvent, q workqueue.RateLimitingInterface) {
	q.Add(reconcile.Request(e))
}

func (e enqueueConst) Generic(_ event.GenericEvent, q workqueue.RateLimitingInterface) {
	q.Add(reconcile.Request(e))
}

func validatePath(gvr metav1.GroupVersionResource) string {
	return fmt.Sprintf("/validate/%s/%s/%s", gvr.Group, gvr.Version, gvr.Resource)
}

func defaultPath(gvr metav1.GroupVersionResource) string {
	return fmt.Sprintf("/default/%s/%s/%s", gvr.Group, gvr.Version, gvr.Resource)
}

func (o *Operator) webhookConfigName() string {
	return fmt.Sprintf("%s.%s.monitoring.googleapis.com", NameOperator, o.opts.OperatorNamespace)
}

func (o *Operator) setValidatingWebhookCABundle(ctx context.Context, caBundle []byte) error {
	var vwc arv1.ValidatingWebhookConfiguration
	err := o.client.Get(ctx, client.ObjectKey{Name: o.webhookConfigName()}, &vwc)
	if apierrors.IsNotFound(err) {
		return nil
	} else if err != nil {
		return err
	}

	for i := range vwc.Webhooks {
		vwc.Webhooks[i].ClientConfig.CABundle = caBundle
	}
	return o.client.Update(ctx, &vwc)
}

func (o *Operator) setMutatingWebhookCABundle(ctx context.Context, caBundle []byte) error {
	var mwc arv1.MutatingWebhookConfiguration
	err := o.client.Get(ctx, client.ObjectKey{Name: o.webhookConfigName()}, &mwc)
	if apierrors.IsNotFound(err) {
		return nil
	} else if err != nil {
		return err
	}

	for i := range mwc.Webhooks {
		mwc.Webhooks[i].ClientConfig.CABundle = caBundle
	}
	return o.client.Update(ctx, &mwc)
}

func minimalSecurityContext() *corev1.SecurityContext {
	id := int64(1000)
	t := true
	f := false

	return &corev1.SecurityContext{
		RunAsUser:                &id,
		RunAsGroup:               &id,
		RunAsNonRoot:             &t,
		Privileged:               &f,
		AllowPrivilegeEscalation: &f,
		Capabilities: &corev1.Capabilities{
			Drop: []corev1.Capability{"all"},
		},
	}
}
func podSpecSecurityContext() *corev1.PodSecurityContext {
	return &corev1.PodSecurityContext{
		SeccompProfile: &corev1.SeccompProfile{
			Type: corev1.SeccompProfileTypeRuntimeDefault,
		},
	}
}<|MERGE_RESOLUTION|>--- conflicted
+++ resolved
@@ -28,7 +28,6 @@
 	"github.com/pkg/errors"
 	"github.com/prometheus/client_golang/prometheus"
 	arv1 "k8s.io/api/admissionregistration/v1"
-	corev1 "k8s.io/api/core/v1"
 	apierrors "k8s.io/apimachinery/pkg/api/errors"
 	metav1 "k8s.io/apimachinery/pkg/apis/meta/v1"
 	"k8s.io/apimachinery/pkg/runtime"
@@ -44,7 +43,6 @@
 	"sigs.k8s.io/controller-runtime/pkg/reconcile"
 	"sigs.k8s.io/controller-runtime/pkg/webhook/admission"
 
-	"github.com/GoogleCloudPlatform/prometheus-engine/pkg/export"
 	monitoringv1 "github.com/GoogleCloudPlatform/prometheus-engine/pkg/operator/apis/monitoring/v1"
 )
 
@@ -71,24 +69,9 @@
 	// satisfy certain eviction criteria.
 	ClusterAutoscalerSafeEvictionLabel = "cluster-autoscaler.kubernetes.io/safe-to-evict"
 
-<<<<<<< HEAD
-=======
-	// The official images to be used with this version of the operator. For debugging
-	// and emergency use cases they may be overwritten through options.
-	ImageCollector      = "gke.gcr.io/prometheus-engine/prometheus:v2.35.0-gmp.2-gke.0"
-	ImageConfigReloader = "gke.gcr.io/prometheus-engine/config-reloader:v0.4.3-gke.0"
-	ImageRuleEvaluator  = "gke.gcr.io/prometheus-engine/rule-evaluator:v0.4.3-gke.0"
-
->>>>>>> f4dfd29c
 	// The k8s Application, will be exposed as component name.
 	KubernetesAppName    = "app"
 	RuleEvaluatorAppName = "managed-prometheus-rule-evaluator"
-<<<<<<< HEAD
-=======
-
-	// The Collector version, will be exposed as part of the user agent information.
-	CollectorVersion = "2.35.0-gmp.2"
->>>>>>> f4dfd29c
 )
 
 // Operator to implement managed collection for Google Prometheus Engine.
@@ -120,27 +103,6 @@
 	CACert string
 	// Webhook serving address.
 	ListenAddr string
-<<<<<<< HEAD
-=======
-	// Collector memory resource
-	CollectorMemoryResource int64
-	// Collector CPU resource
-	CollectorCPUResource int64
-	// Collector CPU limit
-	CollectorCPULimit int64
-	// Collector memory limit
-	CollectorMemoryLimit int64
-	// Evaluator memory resource
-	EvaluatorMemoryResource int64
-	// Evaluator CPU resource
-	EvaluatorCPUResource int64
-	// Evaluator memory limit
-	EvaluatorMemoryLimit int64
-	// Evaluator CPU limit
-	EvaluatorCPULimit int64
-	// How managed collection was provisioned.
-	Mode string
->>>>>>> f4dfd29c
 }
 
 func (o *Options) defaultAndValidate(logger logr.Logger) error {
@@ -162,60 +124,6 @@
 	if o.Cluster == "" {
 		return errors.New("Cluster must be set")
 	}
-<<<<<<< HEAD
-=======
-
-	if o.Location == "global" {
-		return export.ErrLocationGlobal
-	}
-
-	if o.ImageCollector != ImageCollector {
-		logger.Info("not using the canonical collector image",
-			"expected", ImageCollector, "got", o.ImageCollector)
-	}
-	if o.ImageConfigReloader != ImageConfigReloader {
-		logger.Info("not using the canonical config reloader image",
-			"expected", ImageConfigReloader, "got", o.ImageConfigReloader)
-	}
-	if o.ImageRuleEvaluator != ImageRuleEvaluator {
-		logger.Info("not using the canonical rule-evaluator image",
-			"expected", ImageRuleEvaluator, "got", o.ImageRuleEvaluator)
-	}
-	if o.CollectorCPUResource <= 0 {
-		o.CollectorCPUResource = 100
-	}
-	if o.CollectorMemoryResource <= 0 {
-		o.CollectorMemoryResource = 200
-	}
-	if o.CollectorMemoryLimit <= o.CollectorMemoryResource {
-		if o.CollectorMemoryResource*2 < 3000 {
-			o.CollectorMemoryLimit = 3000
-		} else {
-			o.CollectorMemoryLimit = o.CollectorMemoryResource * 2
-		}
-		o.CollectorMemoryLimit = o.CollectorMemoryResource * 15
-	}
-
-	if o.EvaluatorCPUResource <= 0 {
-		o.EvaluatorCPUResource = 100
-	}
-	if o.EvaluatorMemoryResource <= 0 {
-		o.EvaluatorMemoryResource = 200
-	}
-	if o.EvaluatorMemoryLimit <= o.EvaluatorMemoryResource {
-		o.EvaluatorMemoryLimit = o.EvaluatorMemoryResource * 15
-	}
-	switch o.Mode {
-	// repo manifest always defaults to "kubectl".
-	case "kubectl":
-	case "gke":
-	case "gke-auto":
-	case "on-prem":
-	case "baremetal":
-	default:
-		return errors.New("--mode must be one of {'kubectl', 'gke', 'gke-auto', 'on-prem', 'baremetal}")
-	}
->>>>>>> f4dfd29c
 	return nil
 }
 
@@ -512,28 +420,4 @@
 		mwc.Webhooks[i].ClientConfig.CABundle = caBundle
 	}
 	return o.client.Update(ctx, &mwc)
-}
-
-func minimalSecurityContext() *corev1.SecurityContext {
-	id := int64(1000)
-	t := true
-	f := false
-
-	return &corev1.SecurityContext{
-		RunAsUser:                &id,
-		RunAsGroup:               &id,
-		RunAsNonRoot:             &t,
-		Privileged:               &f,
-		AllowPrivilegeEscalation: &f,
-		Capabilities: &corev1.Capabilities{
-			Drop: []corev1.Capability{"all"},
-		},
-	}
-}
-func podSpecSecurityContext() *corev1.PodSecurityContext {
-	return &corev1.PodSecurityContext{
-		SeccompProfile: &corev1.SeccompProfile{
-			Type: corev1.SeccompProfileTypeRuntimeDefault,
-		},
-	}
 }