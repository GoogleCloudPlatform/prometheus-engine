// Copyright 2022 Google LLC
//
// Licensed under the Apache License, Version 2.0 (the "License");
// you may not use this file except in compliance with the License.
// You may obtain a copy of the License at
//
//     https://www.apache.org/licenses/LICENSE-2.0
//
// Unless required by applicable law or agreed to in writing, software
// distributed under the License is distributed on an "AS IS" BASIS,
// WITHOUT WARRANTIES OR CONDITIONS OF ANY KIND, either express or implied.
// See the License for the specific language governing permissions and
// limitations under the License.

package v1

import (
	"errors"
	"fmt"
	"regexp"
	"sort"
	"strings"

	"github.com/prometheus/common/config"
	prommodel "github.com/prometheus/common/model"
	promconfig "github.com/prometheus/prometheus/config"
	"github.com/prometheus/prometheus/discovery"
	discoverykube "github.com/prometheus/prometheus/discovery/kubernetes"
	"github.com/prometheus/prometheus/model/relabel"
	yaml "gopkg.in/yaml.v2"
	corev1 "k8s.io/api/core/v1"
	metav1 "k8s.io/apimachinery/pkg/apis/meta/v1"
	"k8s.io/apimachinery/pkg/runtime"
	"k8s.io/apimachinery/pkg/util/intstr"
	"sigs.k8s.io/controller-runtime/pkg/client"

	"github.com/GoogleCloudPlatform/prometheus-engine/pkg/export"
)

var (
	errInvalidCond = fmt.Errorf("condition needs both 'Type' and 'Status' fields set")
)

// OperatorConfig defines configuration of the gmp-operator.
// +genclient
// +k8s:deepcopy-gen:interfaces=k8s.io/apimachinery/pkg/runtime.Object
// +kubebuilder:storageversion
type OperatorConfig struct {
	metav1.TypeMeta   `json:",inline"`
	metav1.ObjectMeta `json:"metadata,omitempty"`
	// Rules specifies how the operator configures and deployes rule-evaluator.
	Rules RuleEvaluatorSpec `json:"rules,omitempty"`
	// Collection specifies how the operator configures collection.
	Collection CollectionSpec `json:"collection,omitempty"`
	// ManagedAlertmanager holds information for configuring the managed instance of Alertmanager.
	// +kubebuilder:default={configSecret: {name: alertmanager, key: alertmanager.yaml}}
	ManagedAlertmanager *ManagedAlertmanagerSpec `json:"managedAlertmanager,omitempty"`
	// Features holds configuration for optional managed-collection features.
	Features OperatorFeatures `json:"features,omitempty"`
}

// OperatorConfigList is a list of OperatorConfigs.
// +k8s:deepcopy-gen:interfaces=k8s.io/apimachinery/pkg/runtime.Object
type OperatorConfigList struct {
	metav1.TypeMeta `json:",inline"`
	metav1.ListMeta `json:"metadata,omitempty"`
	Items           []OperatorConfig `json:"items"`
}

// RuleEvaluatorSpec defines configuration for deploying rule-evaluator.
type RuleEvaluatorSpec struct {
	// ExternalLabels specifies external labels that are attached to any rule
	// results and alerts produced by rules. The precedence behavior matches that
	// of Prometheus.
	ExternalLabels map[string]string `json:"externalLabels,omitempty"`
	// QueryProjectID is the GCP project ID to evaluate rules against.
	// If left blank, the rule-evaluator will try attempt to infer the Project ID
	// from the environment.
	QueryProjectID string `json:"queryProjectID,omitempty"`
	// The base URL used for the generator URL in the alert notification payload.
	// Should point to an instance of a query frontend that gives access to queryProjectID.
	GeneratorURL string `json:"generatorUrl,omitempty"`
	// Alerting contains how the rule-evaluator configures alerting.
	Alerting AlertingSpec `json:"alerting,omitempty"`
	// A reference to GCP service account credentials with which the rule
	// evaluator container is run. It needs to have metric read permissions
	// against queryProjectId and metric write permissions against all projects
	// to which rule results are written.
	// Within GKE, this can typically be left empty if the compute default
	// service account has the required permissions.
	Credentials *corev1.SecretKeySelector `json:"credentials,omitempty"`
}

// CollectionSpec specifies how the operator configures collection of metric data.
type CollectionSpec struct {
	// ExternalLabels specifies external labels that are attached to all scraped
	// data before being written to Cloud Monitoring. The precedence behavior matches that
	// of Prometheus.
	ExternalLabels map[string]string `json:"externalLabels,omitempty"`
	// Filter limits which metric data is sent to Cloud Monitoring.
	Filter ExportFilters `json:"filter,omitempty"`
	// A reference to GCP service account credentials with which Prometheus collectors
	// are run. It needs to have metric write permissions for all project IDs to which
	// data is written.
	// Within GKE, this can typically be left empty if the compute default
	// service account has the required permissions.
	Credentials *corev1.SecretKeySelector `json:"credentials,omitempty"`
	// Configuration to scrape the metric endpoints of the Kubelets.
	KubeletScraping *KubeletScraping `json:"kubeletScraping,omitempty"`
	// Compression enables compression of metrics collection data
	Compression CompressionType `json:"compression,omitempty"`
}

// OperatorFeatures holds configuration for optional managed-collection features.
type OperatorFeatures struct {
	// Configuration of target status reporting.
	TargetStatus TargetStatusSpec `json:"targetStatus,omitempty"`
	// Settings for the collector configuration propagation.
	Config ConfigSpec `json:"config,omitempty"`
}

// ConfigSpec holds configurations for the Prometheus configuration.
type ConfigSpec struct {
	// Compression enables compression of the config data propagated by the operator to collectors.
	// It is recommended to use the gzip option when using a large number of ClusterPodMonitoring
	// and/or PodMonitoring.
	Compression CompressionType `json:"compression,omitempty"`
}

// TargetStatusSpec holds configuration for target status reporting.
type TargetStatusSpec struct {
	// Enable target status reporting.
	Enabled bool `json:"enabled,omitempty"`
}

// +kubebuilder:validation:Enum=none;gzip
type CompressionType string

const CompressionNone CompressionType = "none"
const CompressionGzip CompressionType = "gzip"

// KubeletScraping allows enabling scraping of the Kubelets' metric endpoints.
type KubeletScraping struct {
	// The interval at which the metric endpoints are scraped.
	Interval string `json:"interval"`
}

// ExportFilters provides mechanisms to filter the scraped data that's sent to GMP.
type ExportFilters struct {
	// A list Prometheus time series matchers. Every time series must match at least one
	// of the matchers to be exported. This field can be used equivalently to the match[]
	// parameter of the Prometheus federation endpoint to selectively export data.
	// Example: `["{job!='foobar'}", "{__name__!~'container_foo.*|container_bar.*'}"]`
	MatchOneOf []string `json:"matchOneOf,omitempty"`
}

// AlertingSpec defines alerting configuration.
type AlertingSpec struct {
	// Alertmanagers contains endpoint configuration for designated Alertmanagers.
	Alertmanagers []AlertmanagerEndpoints `json:"alertmanagers,omitempty"`
}

// ManagedAlertmanagerSpec holds configuration information for the managed
// Alertmanager instance.
type ManagedAlertmanagerSpec struct {
	// ConfigSecret refers to the name of a single-key Secret in the public namespace that
	// holds the managed Alertmanager config file.
<<<<<<< HEAD
	ConfigSecret *v1.SecretKeySelector `json:"configSecret,omitempty"`
	// ExternalURL is the external URL the managed Alertmanager will be
	// available under. This is used for generating links back to the
	// Alertmanager itself in fired alerts.
	ExternalURL string `json:"externalURL,omitempty"`
=======
	ConfigSecret *corev1.SecretKeySelector `json:"configSecret,omitempty"`
>>>>>>> 114ea23d
}

// AlertmanagerEndpoints defines a selection of a single Endpoints object
// containing alertmanager IPs to fire alerts against.
type AlertmanagerEndpoints struct {
	// Namespace of Endpoints object.
	Namespace string `json:"namespace"`
	// Name of Endpoints object in Namespace.
	Name string `json:"name"`
	// Port the Alertmanager API is exposed on.
	Port intstr.IntOrString `json:"port"`
	// Scheme to use when firing alerts.
	Scheme string `json:"scheme,omitempty"`
	// Prefix for the HTTP path alerts are pushed to.
	PathPrefix string `json:"pathPrefix,omitempty"`
	// TLS Config to use for alertmanager connection.
	TLS *TLSConfig `json:"tls,omitempty"`
	// Authorization section for this alertmanager endpoint
	Authorization *Authorization `json:"authorization,omitempty"`
	// Version of the Alertmanager API that rule-evaluator uses to send alerts. It
	// can be "v1" or "v2".
	APIVersion string `json:"apiVersion,omitempty"`
	// Timeout is a per-target Alertmanager timeout when pushing alerts.
	Timeout string `json:"timeout,omitempty"`
}

// Authorization specifies a subset of the Authorization struct, that is
// safe for use in Endpoints (no CredentialsFile field).
type Authorization struct {
	// Set the authentication type. Defaults to Bearer, Basic will cause an
	// error
	Type string `json:"type,omitempty"`
	// The secret's key that contains the credentials of the request
	Credentials *corev1.SecretKeySelector `json:"credentials,omitempty"`
}

// TLS specifies TLS configuration parameters from Kubernetes resources.
type TLS struct {
	// Used to verify the hostname for the targets.
	ServerName string `json:"serverName,omitempty"`
	// Disable target certificate validation.
	InsecureSkipVerify bool `json:"insecureSkipVerify,omitempty"`
	// Minimum TLS version. Accepted values: TLS10 (TLS 1.0), TLS11 (TLS 1.1), TLS12 (TLS 1.2), TLS13 (TLS 1.3).
	// If unset, Prometheus will use Go default minimum version, which is TLS 1.2.
	// See MinVersion in https://pkg.go.dev/crypto/tls#Config.
	MinVersion string `json:"minVersion,omitempty"`
	// Maximum TLS version. Accepted values: TLS10 (TLS 1.0), TLS11 (TLS 1.1), TLS12 (TLS 1.2), TLS13 (TLS 1.3).
	// If unset, Prometheus will use Go default minimum version, which is TLS 1.2.
	// See MinVersion in https://pkg.go.dev/crypto/tls#Config.
	MaxVersion string `json:"maxVersion,omitempty"`
}

// TLSConfig specifies TLS configuration parameters from Kubernetes resources.
type TLSConfig struct {
	// Struct containing the CA cert to use for the targets.
	CA *SecretOrConfigMap `json:"ca,omitempty"`
	// Struct containing the client cert file for the targets.
	Cert *SecretOrConfigMap `json:"cert,omitempty"`
	// Secret containing the client key file for the targets.
	KeySecret *corev1.SecretKeySelector `json:"keySecret,omitempty"`
	// Used to verify the hostname for the targets.
	ServerName string `json:"serverName,omitempty"`
	// Disable target certificate validation.
	InsecureSkipVerify bool `json:"insecureSkipVerify,omitempty"`
	// Minimum TLS version. Accepted values: TLS10 (TLS 1.0), TLS11 (TLS 1.1), TLS12 (TLS 1.2), TLS13 (TLS 1.3).
	// If unset, Prometheus will use Go default minimum version, which is TLS 1.2.
	// See MinVersion in https://pkg.go.dev/crypto/tls#Config.
	MinVersion string `json:"minVersion,omitempty"`
	// Maximum TLS version. Accepted values: TLS10 (TLS 1.0), TLS11 (TLS 1.1), TLS12 (TLS 1.2), TLS13 (TLS 1.3).
	// If unset, Prometheus will use Go default minimum version, which is TLS 1.2.
	// See MinVersion in https://pkg.go.dev/crypto/tls#Config.
	MaxVersion string `json:"maxVersion,omitempty"`
}

// SecretOrConfigMap allows to specify data as a Secret or ConfigMap. Fields are mutually exclusive.
// Taking inspiration from prometheus-operator: https://github.com/prometheus-operator/prometheus-operator/blob/2c81b0cf6a5673e08057499a08ddce396b19dda4/Documentation/api.md#secretorconfigmap
type SecretOrConfigMap struct {
	// Secret containing data to use for the targets.
	Secret *corev1.SecretKeySelector `json:"secret,omitempty"`
	// ConfigMap containing data to use for the targets.
	ConfigMap *corev1.ConfigMapKeySelector `json:"configMap,omitempty"`
}

// PodMonitoringStatusContainer represents a Kubernetes CRD that monitors pods
// and contains a status sub-resource.
type PodMonitoringStatusContainer interface {
	client.Object

	// Returns this CRD's status sub-resource.
	GetStatus() *PodMonitoringStatus
}

// PodMonitoring defines monitoring for a set of pods, scoped to pods
// within the PodMonitoring's namespace.
// +genclient
// +k8s:deepcopy-gen:interfaces=k8s.io/apimachinery/pkg/runtime.Object
// +kubebuilder:subresource:status
// +kubebuilder:storageversion
type PodMonitoring struct {
	metav1.TypeMeta   `json:",inline"`
	metav1.ObjectMeta `json:"metadata,omitempty"`
	// Specification of desired Pod selection for target discovery by
	// Prometheus.
	Spec PodMonitoringSpec `json:"spec"`
	// Most recently observed status of the resource.
	// +optional
	Status PodMonitoringStatus `json:"status"`
}

func (p *PodMonitoring) GetKey() string {
	return fmt.Sprintf("PodMonitoring/%s/%s", p.Namespace, p.Name)
}

func (p *PodMonitoring) GetStatus() *PodMonitoringStatus {
	return &p.Status
}

// PodMonitoringList is a list of PodMonitorings.
// +k8s:deepcopy-gen:interfaces=k8s.io/apimachinery/pkg/runtime.Object
type PodMonitoringList struct {
	metav1.TypeMeta `json:",inline"`
	metav1.ListMeta `json:"metadata,omitempty"`
	Items           []PodMonitoring `json:"items"`
}

// ClusterPodMonitoring defines monitoring for a set of pods, scoped to all
// pods within the cluster.
// +genclient
// +genclient:nonNamespaced
// +k8s:deepcopy-gen:interfaces=k8s.io/apimachinery/pkg/runtime.Object
// +kubebuilder:resource:scope=Cluster
// +kubebuilder:subresource:status
// +kubebuilder:storageversion
type ClusterPodMonitoring struct {
	metav1.TypeMeta   `json:",inline"`
	metav1.ObjectMeta `json:"metadata,omitempty"`
	// Specification of desired Pod selection for target discovery by
	// Prometheus.
	Spec ClusterPodMonitoringSpec `json:"spec"`
	// Most recently observed status of the resource.
	// +optional
	Status PodMonitoringStatus `json:"status"`
}

func (p *ClusterPodMonitoring) GetKey() string {
	return fmt.Sprintf("ClusterPodMonitoring/%s", p.Name)
}

func (p *ClusterPodMonitoring) GetStatus() *PodMonitoringStatus {
	return &p.Status
}

// ClusterPodMonitoringList is a list of ClusterPodMonitorings.
// +k8s:deepcopy-gen:interfaces=k8s.io/apimachinery/pkg/runtime.Object
type ClusterPodMonitoringList struct {
	metav1.TypeMeta `json:",inline"`
	metav1.ListMeta `json:"metadata,omitempty"`
	Items           []ClusterPodMonitoring `json:"items"`
}

func (cm *ClusterPodMonitoring) ValidateCreate() error {
	if len(cm.Spec.Endpoints) == 0 {
		return errors.New("at least one endpoint is required")
	}
	// TODO(freinartz): extract validator into dedicated object (like defaulter). For now using
	// example values has no adverse effects.
	_, err := cm.ScrapeConfigs("test_project", "test_location", "test_cluster")
	return err
}

func (cm *ClusterPodMonitoring) ValidateUpdate(old runtime.Object) error {
	// Validity does not depend on state changes.
	return cm.ValidateCreate()
}

func (cm *ClusterPodMonitoring) ValidateDelete() error {
	// Deletions are always valid.
	return nil
}

func (cm *ClusterPodMonitoring) ScrapeConfigs(projectID, location, cluster string) (res []*promconfig.ScrapeConfig, err error) {
	for i := range cm.Spec.Endpoints {
		c, err := cm.endpointScrapeConfig(i, projectID, location, cluster)
		if err != nil {
			return nil, fmt.Errorf("invalid definition for endpoint with index %d: %w", i, err)
		}
		res = append(res, c)
	}
	return res, nil
}

func (pm *PodMonitoring) ValidateCreate() error {
	if len(pm.Spec.Endpoints) == 0 {
		return errors.New("at least one endpoint is required")
	}
	// TODO(freinartz): extract validator into dedicated object (like defaulter). For now using
	// example values has no adverse effects.
	_, err := pm.ScrapeConfigs("test_project", "test_location", "test_cluster")
	return err
}

func (pm *PodMonitoring) ValidateUpdate(old runtime.Object) error {
	// Validity does not depend on state changes.
	return pm.ValidateCreate()
}

func (pm *PodMonitoring) ValidateDelete() error {
	// Deletions are always valid.
	return nil
}

// ScrapeConfigs generated Prometheus scrape configs for the PodMonitoring.
func (pm *PodMonitoring) ScrapeConfigs(projectID, location, cluster string) (res []*promconfig.ScrapeConfig, err error) {
	for i := range pm.Spec.Endpoints {
		c, err := pm.endpointScrapeConfig(i, projectID, location, cluster)
		if err != nil {
			return nil, fmt.Errorf("invalid definition for endpoint with index %d: %w", i, err)
		}
		res = append(res, c)
	}
	return res, nil
}

// SetPodMonitoringCondition merges the provided PodMonitoring resource to the
// along with the provided condition iff the resource generation has changed or there
// is a status condition state transition.
func (status *PodMonitoringStatus) SetPodMonitoringCondition(gen int64, now metav1.Time, cond *MonitoringCondition) (bool, error) {
	var (
		specChanged              = status.ObservedGeneration != gen
		statusTransition, update bool
		conds                    = make(map[MonitoringConditionType]*MonitoringCondition)
	)

	if cond.Type == "" || cond.Status == "" {
		return update, errInvalidCond
	}

	// Set up defaults.
	for _, mc := range NewDefaultConditions(now) {
		conds[mc.Type] = &mc
	}
	// Overwrite with any previous state.
	for _, mc := range status.Conditions {
		conds[mc.Type] = &mc
	}

	// Set some timestamp defaults if unspecified.
	cond.LastUpdateTime = now

	// Check if the condition results in a transition of status state.
	if old := conds[cond.Type]; old.Status == cond.Status {
		cond.LastTransitionTime = old.LastTransitionTime
	} else {
		cond.LastTransitionTime = cond.LastUpdateTime
		statusTransition = true
	}

	// Set condition.
	conds[cond.Type] = cond

	// Only update status if the spec has changed (indicated by Generation field) or
	// if this update transitions status state.
	if specChanged || statusTransition {
		update = true
		status.ObservedGeneration = gen
		status.Conditions = status.Conditions[:0]
		for _, c := range conds {
			status.Conditions = append(status.Conditions, *c)
		}
	}

	return update, nil
}

// Environment variable for the current node that needs to be interpolated in generated
// scrape configurations for a PodMonitoring resource.
const EnvVarNodeName = "NODE_NAME"

func (pm *PodMonitoring) endpointScrapeConfig(index int, projectID, location, cluster string) (*promconfig.ScrapeConfig, error) {
	relabelCfgs := []*relabel.Config{
		// Filter targets by namespace of the PodMonitoring configuration.
		{
			Action:       relabel.Keep,
			SourceLabels: prommodel.LabelNames{"__meta_kubernetes_namespace"},
			Regex:        relabel.MustNewRegexp(pm.Namespace),
		},
	}

	// Filter targets that belong to selected pods.
	selectors, err := relabelingsForSelector(pm.Spec.Selector)
	if err != nil {
		return nil, err
	}
	relabelCfgs = append(relabelCfgs, selectors...)

	metadataLabels := map[string]struct{}{}
	// The metadata list must be always set in general but we allow the null case
	// for backwards compatibility and won't add any labels in that case.
	if pm.Spec.TargetLabels.Metadata != nil {
		for _, l := range *pm.Spec.TargetLabels.Metadata {
			if allowed := []string{"pod", "container", "node"}; !containsString(allowed, l) {
				return nil, fmt.Errorf("metadata label %q not allowed, must be one of %v", l, allowed)
			}
			metadataLabels[l] = struct{}{}
		}
	}
	relabelCfgs = append(relabelCfgs, relabelingsForMetadata(metadataLabels)...)

	// The namespace label is always set for PodMonitorings.
	relabelCfgs = append(relabelCfgs, &relabel.Config{
		Action:       relabel.Replace,
		SourceLabels: prommodel.LabelNames{"__meta_kubernetes_namespace"},
		TargetLabel:  "namespace",
	})
	relabelCfgs = append(relabelCfgs, &relabel.Config{
		Action:      relabel.Replace,
		Replacement: pm.Name,
		TargetLabel: "job",
	})

	return endpointScrapeConfig(
		pm.GetKey(),
		projectID, location, cluster,
		pm.Spec.Endpoints[index],
		relabelCfgs,
		pm.Spec.TargetLabels.FromPod,
		pm.Spec.Limits,
	)
}

// relabelingsForSelector generates a sequence of relabeling rules that implement
// the label selector for the meta labels produced by the Kubernetes service discovery.
func relabelingsForSelector(selector metav1.LabelSelector) ([]*relabel.Config, error) {
	// Simple equal matchers. Sort by keys first to ensure that generated configs are reproducible.
	// (Go map iteration is non-deterministic.)
	var selectorKeys []string
	for k := range selector.MatchLabels {
		selectorKeys = append(selectorKeys, k)
	}
	sort.Strings(selectorKeys)

	var relabelCfgs []*relabel.Config

	for _, k := range selectorKeys {
		re, err := relabel.NewRegexp(selector.MatchLabels[k])
		if err != nil {
			return nil, err
		}
		relabelCfgs = append(relabelCfgs, &relabel.Config{
			Action:       relabel.Keep,
			SourceLabels: prommodel.LabelNames{"__meta_kubernetes_pod_label_" + sanitizeLabelName(k)},
			Regex:        re,
		})
	}
	// Expression matchers are mapped to relabeling rules with the same behavior.
	for _, exp := range selector.MatchExpressions {
		switch exp.Operator {
		case metav1.LabelSelectorOpIn:
			re, err := relabel.NewRegexp(strings.Join(exp.Values, "|"))
			if err != nil {
				return nil, err
			}
			relabelCfgs = append(relabelCfgs, &relabel.Config{
				Action:       relabel.Keep,
				SourceLabels: prommodel.LabelNames{"__meta_kubernetes_pod_label_" + sanitizeLabelName(exp.Key)},
				Regex:        re,
			})
		case metav1.LabelSelectorOpNotIn:
			re, err := relabel.NewRegexp(strings.Join(exp.Values, "|"))
			if err != nil {
				return nil, err
			}
			relabelCfgs = append(relabelCfgs, &relabel.Config{
				Action:       relabel.Drop,
				SourceLabels: prommodel.LabelNames{"__meta_kubernetes_pod_label_" + sanitizeLabelName(exp.Key)},
				Regex:        re,
			})
		case metav1.LabelSelectorOpExists:
			relabelCfgs = append(relabelCfgs, &relabel.Config{
				Action:       relabel.Keep,
				SourceLabels: prommodel.LabelNames{"__meta_kubernetes_pod_labelpresent_" + sanitizeLabelName(exp.Key)},
				Regex:        relabel.MustNewRegexp("true"),
			})
		case metav1.LabelSelectorOpDoesNotExist:
			relabelCfgs = append(relabelCfgs, &relabel.Config{
				Action:       relabel.Drop,
				SourceLabels: prommodel.LabelNames{"__meta_kubernetes_pod_labelpresent_" + sanitizeLabelName(exp.Key)},
				Regex:        relabel.MustNewRegexp("true"),
			})
		}
	}

	return relabelCfgs, nil
}

func endpointScrapeConfig(id, projectID, location, cluster string, ep ScrapeEndpoint, relabelCfgs []*relabel.Config, podLabels []LabelMapping, limits *ScrapeLimits) (*promconfig.ScrapeConfig, error) {
	// Configure how Prometheus talks to the Kubernetes API server to discover targets.
	// This configuration is the same for all scrape jobs (esp. selectors).
	// This ensures that Prometheus can reuse the underlying client and caches, which reduces
	// load on the Kubernetes API server.
	discoveryCfgs := discovery.Configs{
		&discoverykube.SDConfig{
			HTTPClientConfig: config.DefaultHTTPClientConfig,
			Role:             discoverykube.RolePod,
			// Drop all potential targets not the same node as the collector. The $(NODE_NAME) variable
			// is interpolated by the config reloader sidecar before the config reaches the Prometheus collector.
			// Doing it through selectors rather than relabeling should substantially reduce the client and
			// server side load.
			Selectors: []discoverykube.SelectorConfig{
				{
					Role:  discoverykube.RolePod,
					Field: fmt.Sprintf("spec.nodeName=$(%s)", EnvVarNodeName),
				},
			},
		},
	}

	relabelCfgs = append(relabelCfgs,
		// Force target labels so they cannot be overwritten by metric labels.
		&relabel.Config{
			Action:      relabel.Replace,
			TargetLabel: "project_id",
			Replacement: projectID,
		},
		&relabel.Config{
			Action:      relabel.Replace,
			TargetLabel: "location",
			Replacement: location,
		},
		&relabel.Config{
			Action:      relabel.Replace,
			TargetLabel: "cluster",
			Replacement: cluster,
		},
		// Use the pod name as the primary identifier in the instance label. Unless the pod
		// is controlled by a DaemonSet, in which case the node name will be used.
		// This provides a better user experience on dashboards which template on the instance label
		// and expect it to have meaningful value, such as common node exporter dashboards.
		//
		// Save the value in a temporary label and use it further down.
		&relabel.Config{
			Action:       relabel.Replace,
			SourceLabels: prommodel.LabelNames{"__meta_kubernetes_pod_name"},
			TargetLabel:  "__tmp_instance",
		},
		&relabel.Config{
			Action:       relabel.Replace,
			SourceLabels: prommodel.LabelNames{"__meta_kubernetes_pod_controller_kind", "__meta_kubernetes_pod_node_name"},
			Regex:        relabel.MustNewRegexp(`DaemonSet;(.*)`),
			TargetLabel:  "__tmp_instance",
			Replacement:  "$1",
		},
	)

	// Filter targets by the configured port.
	if ep.Port.StrVal != "" {
		portValue, err := relabel.NewRegexp(ep.Port.StrVal)
		if err != nil {
			return nil, fmt.Errorf("invalid port name %q: %w", ep.Port, err)
		}
		relabelCfgs = append(relabelCfgs, &relabel.Config{
			Action:       relabel.Keep,
			SourceLabels: prommodel.LabelNames{"__meta_kubernetes_pod_container_port_name"},
			Regex:        portValue,
		})
		// The instance label being the pod name would be ideal UX-wise. But we cannot be certain
		// that multiple metrics endpoints on a pod don't expose metrics with the same name. Thus
		// we have to disambiguate along the port as well.
		relabelCfgs = append(relabelCfgs, &relabel.Config{
			Action:       relabel.Replace,
			SourceLabels: prommodel.LabelNames{"__tmp_instance", "__meta_kubernetes_pod_container_port_name"},
			Regex:        relabel.MustNewRegexp("(.+);(.+)"),
			Replacement:  "$1:$2",
			TargetLabel:  "instance",
		})
	} else if ep.Port.IntVal != 0 {
		// Prometheus generates a target candidate for each declared port in a pod.
		// If a container in a pod has no declared port, a single target candidate is generated for
		// that container.
		//
		// If a numeric port is specified for scraping but not declared in the pod, we still
		// want to allow scraping it. For that we must ensure that we produce a single final output
		// target for that numeric port. The only way to achieve this is to produce identical output
		// targets for all incoming target candidates for that pod and producing identical output
		// targets for each.
		// This requires leaving the container label empty (or at a singleton value) even if it is
		// requested as an output label via .targetLabels.metadata. This algins with the Pod specification,
		// which requires port names in a Pod to be unique but not port numbers. Thus the container is
		// potentially ambigious for numerical ports in any case.

		// First, drop the container label even it it was added before.
		relabelCfgs = append(relabelCfgs, &relabel.Config{
			Action: relabel.LabelDrop,
			Regex:  relabel.MustNewRegexp("container"),
		})
		// Then, rewrite the instance and __address__ for each candidate to the same values.
		relabelCfgs = append(relabelCfgs, &relabel.Config{
			Action:       relabel.Replace,
			SourceLabels: prommodel.LabelNames{"__tmp_instance"},
			Replacement:  fmt.Sprintf("$1:%d", ep.Port.IntVal),
			TargetLabel:  "instance",
		})
		relabelCfgs = append(relabelCfgs, &relabel.Config{
			Action:       relabel.Replace,
			SourceLabels: prommodel.LabelNames{"__meta_kubernetes_pod_ip"},
			Replacement:  fmt.Sprintf("$1:%d", ep.Port.IntVal),
			TargetLabel:  "__address__",
		})
	} else {
		return nil, errors.New("port must be set")
	}

	// Add pod labels.
	if pCfgs, err := labelMappingRelabelConfigs(podLabels, "__meta_kubernetes_pod_label_"); err != nil {
		return nil, fmt.Errorf("invalid pod label mapping: %w", err)
	} else {
		relabelCfgs = append(relabelCfgs, pCfgs...)
	}

	interval, err := prommodel.ParseDuration(ep.Interval)
	if err != nil {
		return nil, fmt.Errorf("invalid scrape interval: %w", err)
	}
	timeout := interval
	if ep.Timeout != "" {
		timeout, err = prommodel.ParseDuration(ep.Timeout)
		if err != nil {
			return nil, fmt.Errorf("invalid scrape timeout: %w", err)
		}
		if timeout > interval {
			return nil, fmt.Errorf("scrape timeout %v must not be greater than scrape interval %v", timeout, interval)
		}
	}

	metricsPath := "/metrics"
	if ep.Path != "" {
		metricsPath = ep.Path
	}

	var metricRelabelCfgs []*relabel.Config
	for _, r := range ep.MetricRelabeling {
		rcfg, err := convertRelabelingRule(r)
		if err != nil {
			return nil, err
		}
		metricRelabelCfgs = append(metricRelabelCfgs, rcfg)
	}

	httpCfg, err := ep.HTTPClientConfig.ToPrometheusConfig()
	if err != nil {
		return nil, fmt.Errorf("unable to parse HTTP client config: %w", err)
	}

	if err := httpCfg.Validate(); err != nil {
		return nil, fmt.Errorf("invalid Prometheus HTTP client config: %w", err)
	}

	scrapeCfg := &promconfig.ScrapeConfig{
		// Generate a job name to make it easy to track what generated the scrape configuration.
		// The actual job label attached to its metrics is overwritten via relabeling.
		JobName:                 fmt.Sprintf("%s/%s", id, &ep.Port),
		ServiceDiscoveryConfigs: discoveryCfgs,
		MetricsPath:             metricsPath,
		Scheme:                  ep.Scheme,
		Params:                  ep.Params,
		HTTPClientConfig:        httpCfg,
		ScrapeInterval:          interval,
		ScrapeTimeout:           timeout,
		RelabelConfigs:          relabelCfgs,
		MetricRelabelConfigs:    metricRelabelCfgs,
	}
	if limits != nil {
		scrapeCfg.SampleLimit = uint(limits.Samples)
		scrapeCfg.LabelLimit = uint(limits.Labels)
		scrapeCfg.LabelNameLengthLimit = uint(limits.LabelNameLength)
		scrapeCfg.LabelValueLengthLimit = uint(limits.LabelValueLength)
	}
	// The Prometheus configuration structs do not generally have validation methods and embed their
	// validation logic in the UnmarshalYAML methods. To keep things reasonable we don't re-validate
	// everything and simply do a final marshal-unmarshal cycle at the end to run all validation
	// upstream provides at the end of this method.
	b, err := yaml.Marshal(scrapeCfg)
	if err != nil {
		return nil, fmt.Errorf("scrape config cannot be marshalled: %w", err)
	}
	var scrapeCfgCopy promconfig.ScrapeConfig
	if err := yaml.Unmarshal(b, &scrapeCfgCopy); err != nil {
		return nil, fmt.Errorf("invalid scrape configuration: %w", err)
	}
	return scrapeCfg, nil
}

func relabelingsForMetadata(keys map[string]struct{}) (res []*relabel.Config) {
	if _, ok := keys["namespace"]; ok {
		res = append(res, &relabel.Config{
			Action:       relabel.Replace,
			SourceLabels: prommodel.LabelNames{"__meta_kubernetes_namespace"},
			TargetLabel:  "namespace",
		})
	}
	if _, ok := keys["pod"]; ok {
		res = append(res, &relabel.Config{
			Action:       relabel.Replace,
			SourceLabels: prommodel.LabelNames{"__meta_kubernetes_pod_name"},
			TargetLabel:  "pod",
		})
	}
	if _, ok := keys["container"]; ok {
		res = append(res, &relabel.Config{
			Action:       relabel.Replace,
			SourceLabels: prommodel.LabelNames{"__meta_kubernetes_pod_container_name"},
			TargetLabel:  "container",
		})
	}
	if _, ok := keys["node"]; ok {
		res = append(res, &relabel.Config{
			Action:       relabel.Replace,
			SourceLabels: prommodel.LabelNames{"__meta_kubernetes_pod_node_name"},
			TargetLabel:  "node",
		})
	}
	return res
}

func (cm *ClusterPodMonitoring) endpointScrapeConfig(index int, projectID, location, cluster string) (*promconfig.ScrapeConfig, error) {
	// Filter targets that belong to selected pods.
	relabelCfgs, err := relabelingsForSelector(cm.Spec.Selector)
	if err != nil {
		return nil, err
	}

	metadataLabels := map[string]struct{}{}
	// The metadata list must be always set in general but we allow the null case
	// for backwards compatibility. In that case we must always add the namespace label.
	if cm.Spec.TargetLabels.Metadata == nil {
		metadataLabels = map[string]struct{}{
			"namespace": {},
		}
	} else {
		for _, l := range *cm.Spec.TargetLabels.Metadata {
			if allowed := []string{"namespace", "pod", "container", "node"}; !containsString(allowed, l) {
				return nil, fmt.Errorf("metadata label %q not allowed, must be one of %v", l, allowed)
			}
			metadataLabels[l] = struct{}{}
		}
	}
	relabelCfgs = append(relabelCfgs, relabelingsForMetadata(metadataLabels)...)

	relabelCfgs = append(relabelCfgs, &relabel.Config{
		Action:      relabel.Replace,
		Replacement: cm.Name,
		TargetLabel: "job",
	})

	return endpointScrapeConfig(
		cm.GetKey(),
		projectID, location, cluster,
		cm.Spec.Endpoints[index],
		relabelCfgs,
		cm.Spec.TargetLabels.FromPod,
		cm.Spec.Limits,
	)
}

// convertRelabelingRule converts the rule to a relabel configuration. An error is returned
// if the rule would modify one of the protected labels.
func convertRelabelingRule(r RelabelingRule) (*relabel.Config, error) {
	rcfg := &relabel.Config{
		// Upstream applies ToLower when digesting the config, so we allow the same.
		Action:      relabel.Action(strings.ToLower(r.Action)),
		TargetLabel: r.TargetLabel,
		Separator:   r.Separator,
		Replacement: r.Replacement,
		Modulus:     r.Modulus,
	}
	for _, n := range r.SourceLabels {
		rcfg.SourceLabels = append(rcfg.SourceLabels, prommodel.LabelName(n))
	}
	// Instantiate the default regex Prometheus uses so that the checks below can be run
	// if no explicit value is provided.
	re := relabel.MustNewRegexp(`(.*)`)

	// We must only set the regex if its not empty. Like in other cases, the Prometheus code does
	// not setup the structs correctly and this would default to the string "null" when marshalled,
	// which is then interpreted as a regex again when read by Prometheus.
	if r.Regex != "" {
		var err error
		re, err = relabel.NewRegexp(r.Regex)
		if err != nil {
			return nil, fmt.Errorf("invalid regex %q: %w", r.Regex, err)
		}
		rcfg.Regex = re
	}

	// Validate that the protected target labels are not mutated by the provided relabeling rules.
	switch rcfg.Action {
	// Default action is "replace" per https://prometheus.io/docs/prometheus/latest/configuration/configuration/#relabel_config.
	case relabel.Replace, relabel.HashMod, "":
		// These actions write into the target label and it must not be a protected one.
		if isProtectedLabel(r.TargetLabel) {
			return nil, fmt.Errorf("cannot relabel with action %q onto protected label %q", r.Action, r.TargetLabel)
		}
	case relabel.LabelDrop:
		if matchesAnyProtectedLabel(re) {
			return nil, fmt.Errorf("regex %s would drop at least one of the protected labels %s", r.Regex, strings.Join(protectedLabels, ", "))
		}
	case relabel.LabelKeep:
		// Keep drops all labels that don't match the regex. So all protected labels must
		// match keep.
		if !matchesAllProtectedLabels(re) {
			return nil, fmt.Errorf("regex %s would drop at least one of the protected labels %s", r.Regex, strings.Join(protectedLabels, ", "))
		}
	case relabel.LabelMap:
		// It is difficult to prove for certain that labelmap does not override a protected label.
		// Thus we just prohibit its use for now.
		// The most feasible way to support this would probably be store all protected labels
		// in __tmp_protected_<name> via a replace rule, then apply labelmap, then replace the
		// __tmp label back onto the protected label.
		return nil, fmt.Errorf("relabeling with action %q not allowed", r.Action)
	case relabel.Keep, relabel.Drop:
		// These actions don't modify a series and are OK.
	default:
		return nil, fmt.Errorf("unknown relabeling action %q", r.Action)
	}
	return rcfg, nil
}

var protectedLabels = []string{
	export.KeyProjectID,
	export.KeyLocation,
	export.KeyCluster,
	export.KeyNamespace,
	export.KeyJob,
	export.KeyInstance,
	"__address__",
}

func isProtectedLabel(s string) bool {
	return containsString(protectedLabels, s)
}

func matchesAnyProtectedLabel(re relabel.Regexp) bool {
	for _, pl := range protectedLabels {
		if re.MatchString(pl) {
			return true
		}
	}
	return false
}

func matchesAllProtectedLabels(re relabel.Regexp) bool {
	for _, pl := range protectedLabels {
		if !re.MatchString(pl) {
			return false
		}
	}
	return true
}

func containsString(ss []string, s string) bool {
	for _, x := range ss {
		if s == x {
			return true
		}
	}
	return false
}

// labelMappingRelabelConfigs generates relabel configs using a provided mapping and resource prefix.
func labelMappingRelabelConfigs(mappings []LabelMapping, prefix string) ([]*relabel.Config, error) {
	var relabelCfgs []*relabel.Config
	for _, m := range mappings {
		// `To` can be unset, default to `From`.
		if m.To == "" {
			m.To = m.From
		}
		rcfg, err := convertRelabelingRule(RelabelingRule{
			Action:       "replace",
			SourceLabels: []string{prefix + string(sanitizeLabelName(m.From))},
			TargetLabel:  m.To,
		})
		if err != nil {
			return nil, err
		}
		relabelCfgs = append(relabelCfgs, rcfg)
	}
	return relabelCfgs, nil
}

// PodMonitoringSpec contains specification parameters for PodMonitoring.
type PodMonitoringSpec struct {
	// Label selector that specifies which pods are selected for this monitoring
	// configuration.
	Selector metav1.LabelSelector `json:"selector"`
	// The endpoints to scrape on the selected pods.
	Endpoints []ScrapeEndpoint `json:"endpoints"`
	// Labels to add to the Prometheus target for discovered endpoints.
	// The `instance` label is always set to `<pod_name>:<port>` or `<node_name>:<port>`
	// if the scraped pod is controlled by a DaemonSet.
	TargetLabels TargetLabels `json:"targetLabels,omitempty"`
	// Limits to apply at scrape time.
	Limits *ScrapeLimits `json:"limits,omitempty"`
}

// ScrapeLimits limits applied to scraped targets.
type ScrapeLimits struct {
	// Maximum number of samples accepted within a single scrape.
	// Uses Prometheus default if left unspecified.
	Samples uint64 `json:"samples,omitempty"`
	// Maximum number of labels accepted for a single sample.
	// Uses Prometheus default if left unspecified.
	Labels uint64 `json:"labels,omitempty"`
	// Maximum label name length.
	// Uses Prometheus default if left unspecified.
	LabelNameLength uint64 `json:"labelNameLength,omitempty"`
	// Maximum label value length.
	// Uses Prometheus default if left unspecified.
	LabelValueLength uint64 `json:"labelValueLength,omitempty"`
}

// ClusterPodMonitoringSpec contains specification parameters for PodMonitoring.
type ClusterPodMonitoringSpec struct {
	// Label selector that specifies which pods are selected for this monitoring
	// configuration.
	Selector metav1.LabelSelector `json:"selector"`
	// The endpoints to scrape on the selected pods.
	Endpoints []ScrapeEndpoint `json:"endpoints"`
	// Labels to add to the Prometheus target for discovered endpoints.
	// The `instance` label is always set to `<pod_name>:<port>` or `<node_name>:<port>`
	// if the scraped pod is controlled by a DaemonSet.
	TargetLabels TargetLabels `json:"targetLabels,omitempty"`
	// Limits to apply at scrape time.
	Limits *ScrapeLimits `json:"limits,omitempty"`
}

// ScrapeEndpoint specifies a Prometheus metrics endpoint to scrape.
type ScrapeEndpoint struct {
	// Name or number of the port to scrape.
	// The container metadata label is only populated if the port is referenced by name
	// because port numbers are not unique across containers.
	Port intstr.IntOrString `json:"port"`
	// Protocol scheme to use to scrape.
	Scheme string `json:"scheme,omitempty"`
	// HTTP path to scrape metrics from. Defaults to "/metrics".
	Path string `json:"path,omitempty"`
	// HTTP GET params to use when scraping.
	Params map[string][]string `json:"params,omitempty"`
	// Interval at which to scrape metrics. Must be a valid Prometheus duration.
	// +kubebuilder:validation:Pattern="^((([0-9]+)y)?(([0-9]+)w)?(([0-9]+)d)?(([0-9]+)h)?(([0-9]+)m)?(([0-9]+)s)?(([0-9]+)ms)?|0)$"
	// +kubebuilder:default="1m"
	Interval string `json:"interval,omitempty"`
	// Timeout for metrics scrapes. Must be a valid Prometheus duration.
	// Must not be larger then the scrape interval.
	Timeout string `json:"timeout,omitempty"`
	// Relabeling rules for metrics scraped from this endpoint. Relabeling rules that
	// override protected target labels (project_id, location, cluster, namespace, job,
	// instance, or __address__) are not permitted. The labelmap action is not permitted
	// in general.
	MetricRelabeling []RelabelingRule `json:"metricRelabeling,omitempty"`
	// Prometheus HTTP client configuration.
	HTTPClientConfig `json:",inline"`
}

type ProxyConfig struct {
	// HTTP proxy server to use to connect to the targets. Encoded passwords are not supported.
	ProxyURL string `json:"proxyUrl,omitempty"`
	// TODO(TheSpiritXIII): https://prometheus.io/docs/prometheus/latest/configuration/configuration/#oauth2
}

// HTTPClientConfig stores HTTP-client configurations.
type HTTPClientConfig struct {
	// Configures the scrape request's TLS settings.
	TLS *TLS `json:"tls,omitempty"`
	// Proxy configuration.
	ProxyConfig `json:",inline"`
}

// TargetLabels configures labels for the discovered Prometheus targets.
type TargetLabels struct {
	// Pod metadata labels that are set on all scraped targets.
	// Permitted keys are `pod`, `container`, and `node` for PodMonitoring and
	// `pod`, `container`, `node`, and `namespace` for ClusterPodMonitoring. The `container`
	// label is only populated if the scrape port is referenced by name.
	// Defaults to [pod, container] for PodMonitoring and [namespace, pod, container]
	// for ClusterPodMonitoring.
	// If set to null, it will be interpreted as the empty list for PodMonitoring
	// and to [namespace] for ClusterPodMonitoring. This is for backwards-compatibility
	// only.
	Metadata *[]string `json:"metadata,omitempty"`
	// Labels to transfer from the Kubernetes Pod to Prometheus target labels.
	// Mappings are applied in order.
	FromPod []LabelMapping `json:"fromPod,omitempty"`
}

// LabelMapping specifies how to transfer a label from a Kubernetes resource
// onto a Prometheus target.
type LabelMapping struct {
	// Kubenetes resource label to remap.
	From string `json:"from"`
	// Remapped Prometheus target label.
	// Defaults to the same name as `From`.
	To string `json:"to,omitempty"`
}

// RelabelingRule defines a single Prometheus relabeling rule.
type RelabelingRule struct {
	// The source labels select values from existing labels. Their content is concatenated
	// using the configured separator and matched against the configured regular expression
	// for the replace, keep, and drop actions.
	SourceLabels []string `json:"sourceLabels,omitempty"`
	// Separator placed between concatenated source label values. Defaults to ';'.
	Separator string `json:"separator,omitempty"`
	// Label to which the resulting value is written in a replace action.
	// It is mandatory for replace actions. Regex capture groups are available.
	TargetLabel string `json:"targetLabel,omitempty"`
	// Regular expression against which the extracted value is matched. Defaults to '(.*)'.
	Regex string `json:"regex,omitempty"`
	// Modulus to take of the hash of the source label values.
	Modulus uint64 `json:"modulus,omitempty"`
	// Replacement value against which a regex replace is performed if the
	// regular expression matches. Regex capture groups are available. Defaults to '$1'.
	Replacement string `json:"replacement,omitempty"`
	// Action to perform based on regex matching. Defaults to 'replace'.
	Action string `json:"action,omitempty"`
}

type ScrapeEndpointStatus struct {
	// The name of the ScrapeEndpoint.
	Name string `json:"name"`
	// Total number of active targets.
	ActiveTargets int64 `json:"activeTargets,omitempty"`
	// Total number of active, unhealthy targets.
	UnhealthyTargets int64 `json:"unhealthyTargets,omitempty"`
	// Last time this status was updated.
	LastUpdateTime metav1.Time `json:"lastUpdateTime,omitempty"`
	// A fixed sample of targets grouped by error type.
	SampleGroups []SampleGroup `json:"sampleGroups,omitempty"`
	// Fraction of collectors included in status, bounded [0,1].
	// Ideally, this should always be 1. Anything less can
	// be considered a problem and should be investigated.
	CollectorsFraction string `json:"collectorsFraction,omitempty"`
}

type SampleGroup struct {
	// Targets emitting the error message.
	SampleTargets []SampleTarget `json:"sampleTargets,omitempty"`
	// Total count of similar errors.
	// +optional
	Count *int32 `json:"count,omitempty"`
}

type SampleTarget struct {
	// The label set, keys and values, of the target.
	Labels prommodel.LabelSet `json:"labels,omitempty"`
	// Error message.
	LastError *string `json:"lastError,omitempty"`
	// Scrape duration in seconds.
	LastScrapeDurationSeconds string `json:"lastScrapeDurationSeconds,omitempty"`
	// Health status.
	Health string `json:"health,omitempty"`
}

// PodMonitoringStatus holds status information of a PodMonitoring resource.
type PodMonitoringStatus struct {
	// The generation observed by the controller.
	// +optional
	ObservedGeneration int64 `json:"observedGeneration"`
	// Represents the latest available observations of a podmonitor's current state.
	Conditions []MonitoringCondition `json:"conditions,omitempty"`
	// Represents the latest available observations of target state for each ScrapeEndpoint.
	EndpointStatuses []ScrapeEndpointStatus `json:"endpointStatuses,omitempty"`
}

// MonitoringConditionType is the type of MonitoringCondition.
type MonitoringConditionType string

const (
	// ConfigurationCreateSuccess indicates that the config generated from the
	// monitoring resource was created successfully.
	ConfigurationCreateSuccess MonitoringConditionType = "ConfigurationCreateSuccess"
)

// MonitoringCondition describes a condition of a PodMonitoring.
type MonitoringCondition struct {
	Type MonitoringConditionType `json:"type"`
	// Status of the condition, one of True, False, Unknown.
	Status corev1.ConditionStatus `json:"status"`
	// The last time this condition was updated.
	// +optional
	LastUpdateTime metav1.Time `json:"lastUpdateTime,omitempty"`
	// Last time the condition transitioned from one status to another.
	// +optional
	LastTransitionTime metav1.Time `json:"lastTransitionTime,omitempty"`
	// The reason for the condition's last transition.
	// +optional
	Reason string `json:"reason,omitempty"`
	// A human-readable message indicating details about the transition.
	// +optional
	Message string `json:"message,omitempty"`
}

// NewDefaultConditions returns a list of default conditions for at the given
// time for a `PodMonitoringStatus` if never explicitly set.
func NewDefaultConditions(now metav1.Time) []MonitoringCondition {
	return []MonitoringCondition{
		{
			Type:               ConfigurationCreateSuccess,
			Status:             corev1.ConditionUnknown,
			LastUpdateTime:     now,
			LastTransitionTime: now,
		},
	}
}

// Rules defines Prometheus alerting and recording rules that are scoped
// to the namespace of the resource. Only metric data from this namespace is processed
// and all rule results have their project_id, cluster, and namespace label preserved
// for query processing.
// If the location label is not preserved by the rule, it defaults to the cluster's location.
//
// +genclient
// +k8s:deepcopy-gen:interfaces=k8s.io/apimachinery/pkg/runtime.Object
// +kubebuilder:subresource:status
// +kubebuilder:storageversion
type Rules struct {
	metav1.TypeMeta   `json:",inline"`
	metav1.ObjectMeta `json:"metadata,omitempty"`
	// Specification of rules to record and alert on.
	Spec RulesSpec `json:"spec"`
	// Most recently observed status of the resource.
	// +optional
	Status RulesStatus `json:"status"`
}

// RulesList is a list of Rules.
// +k8s:deepcopy-gen:interfaces=k8s.io/apimachinery/pkg/runtime.Object
type RulesList struct {
	metav1.TypeMeta `json:",inline"`
	metav1.ListMeta `json:"metadata,omitempty"`
	Items           []Rules `json:"items"`
}

// ClusterRules defines Prometheus alerting and recording rules that are scoped
// to the current cluster. Only metric data from the current cluster is processed
// and all rule results have their project_id and cluster label preserved
// for query processing.
// If the location label is not preserved by the rule, it defaults to the cluster's location.
//
// +genclient
// +genclient:nonNamespaced
// +k8s:deepcopy-gen:interfaces=k8s.io/apimachinery/pkg/runtime.Object
// +kubebuilder:resource:scope=Cluster
// +kubebuilder:subresource:status
// +kubebuilder:storageversion
type ClusterRules struct {
	metav1.TypeMeta   `json:",inline"`
	metav1.ObjectMeta `json:"metadata,omitempty"`
	// Specification of rules to record and alert on.
	Spec RulesSpec `json:"spec"`
	// Most recently observed status of the resource.
	// +optional
	Status RulesStatus `json:"status"`
}

// ClusterRulesList is a list of ClusterRules.
// +k8s:deepcopy-gen:interfaces=k8s.io/apimachinery/pkg/runtime.Object
type ClusterRulesList struct {
	metav1.TypeMeta `json:",inline"`
	metav1.ListMeta `json:"metadata,omitempty"`
	Items           []ClusterRules `json:"items"`
}

// GlobalRules defines Prometheus alerting and recording rules that are scoped
// to all data in the queried project.
// If the project_id or location labels are not preserved by the rule, they default to
// the values of the cluster.
//
// +genclient
// +genclient:nonNamespaced
// +k8s:deepcopy-gen:interfaces=k8s.io/apimachinery/pkg/runtime.Object
// +kubebuilder:resource:scope=Cluster
// +kubebuilder:subresource:status
// +kubebuilder:storageversion
type GlobalRules struct {
	metav1.TypeMeta   `json:",inline"`
	metav1.ObjectMeta `json:"metadata,omitempty"`
	// Specification of rules to record and alert on.
	Spec RulesSpec `json:"spec"`
	// Most recently observed status of the resource.
	// +optional
	Status RulesStatus `json:"status"`
}

// GlobalRulesList is a list of GlobalRules.
// +k8s:deepcopy-gen:interfaces=k8s.io/apimachinery/pkg/runtime.Object
type GlobalRulesList struct {
	metav1.TypeMeta `json:",inline"`
	metav1.ListMeta `json:"metadata,omitempty"`
	Items           []GlobalRules `json:"items"`
}

// RulesSpec contains specification parameters for a Rules resource.
type RulesSpec struct {
	// A list of Prometheus rule groups.
	Groups []RuleGroup `json:"groups"`
}

// RuleGroup declares rules in the Prometheus format:
// https://prometheus.io/docs/prometheus/latest/configuration/recording_rules/
type RuleGroup struct {
	// The name of the rule group.
	Name string `json:"name"`
	// The interval at which to evaluate the rules. Must be a valid Prometheus duration.
	Interval string `json:"interval"`
	// A list of rules that are executed sequentially as part of this group.
	Rules []Rule `json:"rules"`
}

// Rule is a single rule in the Prometheus format:
// https://prometheus.io/docs/prometheus/latest/configuration/recording_rules/
type Rule struct {
	// Record the result of the expression to this metric name.
	// Only one of `record` and `alert` must be set.
	Record string `json:"record,omitempty"`
	// Name of the alert to evaluate the expression as.
	// Only one of `record` and `alert` must be set.
	Alert string `json:"alert,omitempty"`
	// The PromQL expression to evaluate.
	Expr string `json:"expr"`
	// The duration to wait before a firing alert produced by this rule is sent to Alertmanager.
	// Only valid if `alert` is set.
	For string `json:"for,omitempty"`
	// A set of labels to attach to the result of the query expression.
	Labels map[string]string `json:"labels,omitempty"`
	// A set of annotations to attach to alerts produced by the query expression.
	// Only valid if `alert` is set.
	Annotations map[string]string `json:"annotations,omitempty"`
}

// RulesStatus contains status information for a Rules resource.
type RulesStatus struct {
	// TODO: add status information.
}

var invalidLabelCharRE = regexp.MustCompile(`[^a-zA-Z0-9_]`)

// sanitizeLabelName reproduces the label name cleanup Prometheus's service discovery applies.
func sanitizeLabelName(name string) prommodel.LabelName {
	return prommodel.LabelName(invalidLabelCharRE.ReplaceAllString(name, "_"))
}<|MERGE_RESOLUTION|>--- conflicted
+++ resolved
@@ -165,15 +165,11 @@
 type ManagedAlertmanagerSpec struct {
 	// ConfigSecret refers to the name of a single-key Secret in the public namespace that
 	// holds the managed Alertmanager config file.
-<<<<<<< HEAD
-	ConfigSecret *v1.SecretKeySelector `json:"configSecret,omitempty"`
+	ConfigSecret *corev1.SecretKeySelector `json:"configSecret,omitempty"`
 	// ExternalURL is the external URL the managed Alertmanager will be
 	// available under. This is used for generating links back to the
 	// Alertmanager itself in fired alerts.
 	ExternalURL string `json:"externalURL,omitempty"`
-=======
-	ConfigSecret *corev1.SecretKeySelector `json:"configSecret,omitempty"`
->>>>>>> 114ea23d
 }
 
 // AlertmanagerEndpoints defines a selection of a single Endpoints object
