--- conflicted
+++ resolved
@@ -333,13 +333,8 @@
 	if opts.Efficiency.BatchSize > BatchSizeMax {
 		return nil, fmt.Errorf("maximum supported batch size is %d, got %d", BatchSizeMax, opts.Efficiency.BatchSize)
 	}
-<<<<<<< HEAD
-	if opts.BatchSize > BatchSizeMax {
-		return nil, fmt.Errorf("Maximum supported batch size is %d, got %d", BatchSizeMax, opts.BatchSize)
-=======
 	if opts.Efficiency.ShardCount == 0 {
 		opts.Efficiency.ShardCount = DefaultShardCount
->>>>>>> c11e8e24
 	}
 	if opts.Efficiency.ShardBufferSize == 0 {
 		opts.Efficiency.ShardBufferSize = DefaultShardBufferSize
@@ -527,11 +522,7 @@
 	ClientName = "prometheus-engine-export"
 	// mainModuleVersion is the version of the main module. Align with git tag.
 	// TODO(TheSpiritXIII): Remove with https://github.com/golang/go/issues/50603
-<<<<<<< HEAD
-	mainModuleVersion = "v0.7.1"
-=======
 	mainModuleVersion = "v0.7.4-rc.0"
->>>>>>> c11e8e24
 	// mainModuleName is the name of the main module. Align with go.mod.
 	mainModuleName = "github.com/GoogleCloudPlatform/prometheus-engine"
 )
@@ -548,21 +539,14 @@
 // restrictions. While testing, the static version is validated for correctness.
 func Version() (string, error) {
 	if Testing() {
-<<<<<<< HEAD
-		// TODO(TheSpiritXIII): After https://github.com/golang/go/issues/50603 just return empty
-=======
 		// TODO(TheSpiritXIII): After https://github.com/golang/go/issues/50603 just return an empty
->>>>>>> c11e8e24
 		// string here. For now, use the opportunity to confirm that the static version is correct.
 		// We manually get the closest git tag if the user is running the unit test locally, but
 		// fallback to the GIT_TAG environment variable in case the user is running the test via
 		// Docker (like `make test` does by default).
-<<<<<<< HEAD
-=======
 		if testTag, found := os.LookupEnv("TEST_TAG"); !found || testTag == "false" {
 			return mainModuleVersion, nil
 		}
->>>>>>> c11e8e24
 		cmd := exec.Command("git", "describe", "--tags", "--abbrev=0")
 		var stdout bytes.Buffer
 		cmd.Stdout = &stdout
