--- conflicted
+++ resolved
@@ -1,10 +1,8 @@
 GOAPPS := $(notdir $(patsubst %/,%,$(dir $(shell find cmd -name 'main.go'))))
 
-<<<<<<< HEAD
 CLOUDSDK_CONFIG?=${HOME}/.config/gcloud
-=======
+
 TAG_NAME?=$(shell date "+gmp-%Y%d%m_%H%M")
->>>>>>> 739881fc
 
 help:        ## Show this help.
 	@fgrep -h "##" $(MAKEFILE_LIST) | fgrep -v fgrep | sed -e 's/\\$$//' | sed -e 's/##//'
@@ -52,7 +50,6 @@
 crds:        ## Refresh CRD OpenAPI YAML specs.
 	./hack/update-crdgen.sh
 
-<<<<<<< HEAD
 kindclean:   ## Clean previous kind state.
 	docker container prune -f
 	docker volume prune -f
@@ -69,8 +66,7 @@
 	docker rm tmp
 	@echo ">> running container"
 	docker run --rm -v gcloud-config:/root/.config gpe/kindtest ./hack/kind-test.sh
-=======
+
 cloudbuild:  ## Build images on Google Cloud Build.
 	@echo ">> building GMP images on Cloud Build with tag: $(TAG_NAME)"
-	gcloud builds submit --config build.yaml --timeout=30m --substitutions=TAG_NAME="$(TAG_NAME)"
->>>>>>> 739881fc
+	gcloud builds submit --config build.yaml --timeout=30m --substitutions=TAG_NAME="$(TAG_NAME)"