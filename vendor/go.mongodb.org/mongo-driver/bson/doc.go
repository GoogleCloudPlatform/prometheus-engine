// Copyright (C) MongoDB, Inc. 2017-present.
//
// Licensed under the Apache License, Version 2.0 (the "License"); you may
// not use this file except in compliance with the License. You may obtain
// a copy of the License at http://www.apache.org/licenses/LICENSE-2.0

// Package bson is a library for reading, writing, and manipulating BSON. BSON is a binary serialization format used to
// store documents and make remote procedure calls in MongoDB. The BSON specification is located at https://bsonspec.org.
// The BSON library handles marshalling and unmarshalling of values through a configurable codec system. For a description
// of the codec system and examples of registering custom codecs, see the bsoncodec package.
//
// # Raw BSON
//
// The Raw family of types is used to validate and retrieve elements from a slice of bytes. This
// type is most useful when you want do lookups on BSON bytes without unmarshaling it into another
// type.
//
// Example:
//
//	var raw bson.Raw = ... // bytes from somewhere
//	err := raw.Validate()
//	if err != nil { return err }
//	val := raw.Lookup("foo")
//	i32, ok := val.Int32OK()
//	// do something with i32...
//
// # Native Go Types
//
// The D and M types defined in this package can be used to build representations of BSON using native Go types. D is a
// slice and M is a map. For more information about the use cases for these types, see the documentation on the type
// definitions.
//
// Note that a D should not be constructed with duplicate key names, as that can cause undefined server behavior.
//
// Example:
//
//	bson.D{{"foo", "bar"}, {"hello", "world"}, {"pi", 3.14159}}
//	bson.M{"foo": "bar", "hello": "world", "pi": 3.14159}
//
// When decoding BSON to a D or M, the following type mappings apply when unmarshalling:
//
//  1. BSON int32 unmarshals to an int32.
//  2. BSON int64 unmarshals to an int64.
//  3. BSON double unmarshals to a float64.
//  4. BSON string unmarshals to a string.
//  5. BSON boolean unmarshals to a bool.
//  6. BSON embedded document unmarshals to the parent type (i.e. D for a D, M for an M).
//  7. BSON array unmarshals to a bson.A.
//  8. BSON ObjectId unmarshals to a primitive.ObjectID.
//  9. BSON datetime unmarshals to a primitive.DateTime.
//  10. BSON binary unmarshals to a primitive.Binary.
//  11. BSON regular expression unmarshals to a primitive.Regex.
//  12. BSON JavaScript unmarshals to a primitive.JavaScript.
//  13. BSON code with scope unmarshals to a primitive.CodeWithScope.
//  14. BSON timestamp unmarshals to an primitive.Timestamp.
//  15. BSON 128-bit decimal unmarshals to an primitive.Decimal128.
//  16. BSON min key unmarshals to an primitive.MinKey.
//  17. BSON max key unmarshals to an primitive.MaxKey.
//  18. BSON undefined unmarshals to a primitive.Undefined.
//  19. BSON null unmarshals to nil.
//  20. BSON DBPointer unmarshals to a primitive.DBPointer.
//  21. BSON symbol unmarshals to a primitive.Symbol.
//
// The above mappings also apply when marshalling a D or M to BSON. Some other useful marshalling mappings are:
//
//  1. time.Time marshals to a BSON datetime.
//  2. int8, int16, and int32 marshal to a BSON int32.
//  3. int marshals to a BSON int32 if the value is between math.MinInt32 and math.MaxInt32, inclusive, and a BSON int64
//     otherwise.
//  4. int64 marshals to BSON int64.
//  5. uint8 and uint16 marshal to a BSON int32.
//  6. uint, uint32, and uint64 marshal to a BSON int32 if the value is between math.MinInt32 and math.MaxInt32,
//     inclusive, and BSON int64 otherwise.
//  7. BSON null and undefined values will unmarshal into the zero value of a field (e.g. unmarshalling a BSON null or
//     undefined value into a string will yield the empty string.).
//
// # Structs
//
// Structs can be marshalled/unmarshalled to/from BSON or Extended JSON. When transforming structs to/from BSON or Extended
// JSON, the following rules apply:
//
//  1. Only exported fields in structs will be marshalled or unmarshalled.
//
//  2. When marshalling a struct, each field will be lowercased to generate the key for the corresponding BSON element.
//     For example, a struct field named "Foo" will generate key "foo". This can be overridden via a struct tag (e.g.
//     `bson:"fooField"` to generate key "fooField" instead).
//
//  3. An embedded struct field is marshalled as a subdocument. The key will be the lowercased name of the field's type.
//
//  4. A pointer field is marshalled as the underlying type if the pointer is non-nil. If the pointer is nil, it is
//     marshalled as a BSON null value.
//
//  5. When unmarshalling, a field of type interface{} will follow the D/M type mappings listed above. BSON documents
//     unmarshalled into an interface{} field will be unmarshalled as a D.
//
// The encoding of each struct field can be customized by the "bson" struct tag.
//
// This tag behavior is configurable, and different struct tag behavior can be configured by initializing a new
// bsoncodec.StructCodec with the desired tag parser and registering that StructCodec onto the Registry. By default, JSON tags
// are not honored, but that can be enabled by creating a StructCodec with JSONFallbackStructTagParser, like below:
//
// Example:
//
//	structcodec, _ := bsoncodec.NewStructCodec(bsoncodec.JSONFallbackStructTagParser)
//
// The bson tag gives the name of the field, possibly followed by a comma-separated list of options.
// The name may be empty in order to specify options without overriding the default field name. The following options can be used
// to configure behavior:
//
//  1. omitempty: If the omitempty struct tag is specified on a field, the field will not be marshalled if it is set to
//     the zero value. Fields with language primitive types such as integers, booleans, and strings are considered empty if
//     their value is equal to the zero value for the type (i.e. 0 for integers, false for booleans, and "" for strings).
//     Slices, maps, and arrays are considered empty if they are of length zero. Interfaces and pointers are considered
//     empty if their value is nil. By default, structs are only considered empty if the struct type implements the
//     bsoncodec.Zeroer interface and the IsZero method returns true. Struct fields whose types do not implement Zeroer are
//     never considered empty and will be marshalled as embedded documents.
//     NOTE: It is recommended that this tag be used for all slice and map fields.
//
//  2. minsize: If the minsize struct tag is specified on a field of type int64, uint, uint32, or uint64 and the value of
//     the field can fit in a signed int32, the field will be serialized as a BSON int32 rather than a BSON int64. For other
//     types, this tag is ignored.
//
<<<<<<< HEAD
//     3. truncate: If the truncate struct tag is specified on a field with a non-float numeric type, BSON doubles unmarshalled
=======
//  3. truncate: If the truncate struct tag is specified on a field with a non-float numeric type, BSON doubles unmarshalled
>>>>>>> c11e8e24
//     into that field will be truncated at the decimal point. For example, if 3.14 is unmarshalled into a field of type int,
//     it will be unmarshalled as 3. If this tag is not specified, the decoder will throw an error if the value cannot be
//     decoded without losing precision. For float64 or non-numeric types, this tag is ignored.
//
//  4. inline: If the inline struct tag is specified for a struct or map field, the field will be "flattened" when
//     marshalling and "un-flattened" when unmarshalling. This means that all of the fields in that struct/map will be
//     pulled up one level and will become top-level fields rather than being fields in a nested document. For example, if a
//     map field named "Map" with value map[string]interface{}{"foo": "bar"} is inlined, the resulting document will be
//     {"foo": "bar"} instead of {"map": {"foo": "bar"}}. There can only be one inlined map field in a struct. If there are
//     duplicated fields in the resulting document when an inlined struct is marshalled, the inlined field will be overwritten.
//     If there are duplicated fields in the resulting document when an inlined map is marshalled, an error will be returned.
//     This tag can be used with fields that are pointers to structs. If an inlined pointer field is nil, it will not be
//     marshalled. For fields that are not maps or structs, this tag is ignored.
//
// # Marshalling and Unmarshalling
//
// Manually marshalling and unmarshalling can be done with the Marshal and Unmarshal family of functions.
package bson<|MERGE_RESOLUTION|>--- conflicted
+++ resolved
@@ -120,11 +120,7 @@
 //     the field can fit in a signed int32, the field will be serialized as a BSON int32 rather than a BSON int64. For other
 //     types, this tag is ignored.
 //
-<<<<<<< HEAD
-//     3. truncate: If the truncate struct tag is specified on a field with a non-float numeric type, BSON doubles unmarshalled
-=======
 //  3. truncate: If the truncate struct tag is specified on a field with a non-float numeric type, BSON doubles unmarshalled
->>>>>>> c11e8e24
 //     into that field will be truncated at the decimal point. For example, if 3.14 is unmarshalled into a field of type int,
 //     it will be unmarshalled as 3. If this tag is not specified, the decoder will throw an error if the value cannot be
 //     decoded without losing precision. For float64 or non-numeric types, this tag is ignored.
