// Copyright 2020 The Go Authors. All rights reserved.
// Use of this source code is governed by a BSD-style
// license that can be found in the LICENSE file.

package gocommand

import (
	"context"
	"fmt"
	"regexp"
	"strings"
)

// GoVersion reports the minor version number of the highest release
// tag built into the go command on the PATH.
//
// Note that this may be higher than the version of the go tool used
// to build this application, and thus the versions of the standard
// go/{scanner,parser,ast,types} packages that are linked into it.
// In that case, callers should either downgrade to the version of
// go used to build the application, or report an error that the
// application is too old to use the go command on the PATH.
func GoVersion(ctx context.Context, inv Invocation, r *Runner) (int, error) {
	inv.Verb = "list"
	inv.Args = []string{"-e", "-f", `{{context.ReleaseTags}}`, `--`, `unsafe`}
	inv.Env = append(append([]string{}, inv.Env...), "GO111MODULE=off")
	// Unset any unneeded flags, and remove them from BuildFlags, if they're
	// present.
	inv.ModFile = ""
	inv.ModFlag = ""
	var buildFlags []string
	for _, flag := range inv.BuildFlags {
		// Flags can be prefixed by one or two dashes.
		f := strings.TrimPrefix(strings.TrimPrefix(flag, "-"), "-")
		if strings.HasPrefix(f, "mod=") || strings.HasPrefix(f, "modfile=") {
			continue
		}
		buildFlags = append(buildFlags, flag)
	}
	inv.BuildFlags = buildFlags
	stdoutBytes, err := r.Run(ctx, inv)
	if err != nil {
		return 0, err
	}
	stdout := stdoutBytes.String()
	if len(stdout) < 3 {
		return 0, fmt.Errorf("bad ReleaseTags output: %q", stdout)
	}
	// Split up "[go1.1 go1.15]" and return highest go1.X value.
	tags := strings.Fields(stdout[1 : len(stdout)-2])
	for i := len(tags) - 1; i >= 0; i-- {
		var version int
		if _, err := fmt.Sscanf(tags[i], "go1.%d", &version); err != nil {
			continue
		}
		return version, nil
	}
	return 0, fmt.Errorf("no parseable ReleaseTags in %v", tags)
}

<<<<<<< HEAD
// GoVersionString reports the go version string as shown in `go version` command output.
// When `go version` outputs in non-standard form, this returns an empty string.
func GoVersionString(ctx context.Context, inv Invocation, r *Runner) (string, error) {
=======
// GoVersionOutput returns the complete output of the go version command.
func GoVersionOutput(ctx context.Context, inv Invocation, r *Runner) (string, error) {
>>>>>>> c11e8e24
	inv.Verb = "version"
	goVersion, err := r.Run(ctx, inv)
	if err != nil {
		return "", err
	}
<<<<<<< HEAD
	return parseGoVersionOutput(goVersion.Bytes()), nil
}

func parseGoVersionOutput(data []byte) string {
	re := regexp.MustCompile(`^go version (go\S+|devel \S+)`)
	m := re.FindSubmatch(data)
	if len(m) != 2 {
		return "" // unrecognized version
	}
	return string(m[1])
=======
	return goVersion.String(), nil
}

// ParseGoVersionOutput extracts the Go version string
// from the output of the "go version" command.
// Given an unrecognized form, it returns an empty string.
func ParseGoVersionOutput(data string) string {
	re := regexp.MustCompile(`^go version (go\S+|devel \S+)`)
	m := re.FindStringSubmatch(data)
	if len(m) != 2 {
		return "" // unrecognized version
	}
	return m[1]
>>>>>>> c11e8e24
}<|MERGE_RESOLUTION|>--- conflicted
+++ resolved
@@ -58,31 +58,13 @@
 	return 0, fmt.Errorf("no parseable ReleaseTags in %v", tags)
 }
 
-<<<<<<< HEAD
-// GoVersionString reports the go version string as shown in `go version` command output.
-// When `go version` outputs in non-standard form, this returns an empty string.
-func GoVersionString(ctx context.Context, inv Invocation, r *Runner) (string, error) {
-=======
 // GoVersionOutput returns the complete output of the go version command.
 func GoVersionOutput(ctx context.Context, inv Invocation, r *Runner) (string, error) {
->>>>>>> c11e8e24
 	inv.Verb = "version"
 	goVersion, err := r.Run(ctx, inv)
 	if err != nil {
 		return "", err
 	}
-<<<<<<< HEAD
-	return parseGoVersionOutput(goVersion.Bytes()), nil
-}
-
-func parseGoVersionOutput(data []byte) string {
-	re := regexp.MustCompile(`^go version (go\S+|devel \S+)`)
-	m := re.FindSubmatch(data)
-	if len(m) != 2 {
-		return "" // unrecognized version
-	}
-	return string(m[1])
-=======
 	return goVersion.String(), nil
 }
 
@@ -96,5 +78,4 @@
 		return "" // unrecognized version
 	}
 	return m[1]
->>>>>>> c11e8e24
 }