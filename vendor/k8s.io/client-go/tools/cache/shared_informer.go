/*
Copyright 2015 The Kubernetes Authors.

Licensed under the Apache License, Version 2.0 (the "License");
you may not use this file except in compliance with the License.
You may obtain a copy of the License at

    http://www.apache.org/licenses/LICENSE-2.0

Unless required by applicable law or agreed to in writing, software
distributed under the License is distributed on an "AS IS" BASIS,
WITHOUT WARRANTIES OR CONDITIONS OF ANY KIND, either express or implied.
See the License for the specific language governing permissions and
limitations under the License.
*/

package cache

import (
	"errors"
	"fmt"
	"sync"
	"time"

	"k8s.io/apimachinery/pkg/api/meta"
	"k8s.io/apimachinery/pkg/runtime"
	utilruntime "k8s.io/apimachinery/pkg/util/runtime"
	"k8s.io/apimachinery/pkg/util/wait"
	"k8s.io/utils/buffer"
	"k8s.io/utils/clock"

	"k8s.io/klog/v2"
)

// SharedInformer provides eventually consistent linkage of its
// clients to the authoritative state of a given collection of
// objects.  An object is identified by its API group, kind/resource,
// namespace (if any), and name; the `ObjectMeta.UID` is not part of
// an object's ID as far as this contract is concerned.  One
// SharedInformer provides linkage to objects of a particular API
// group and kind/resource.  The linked object collection of a
// SharedInformer may be further restricted to one namespace (if
// applicable) and/or by label selector and/or field selector.
//
// The authoritative state of an object is what apiservers provide
// access to, and an object goes through a strict sequence of states.
// An object state is either (1) present with a ResourceVersion and
// other appropriate content or (2) "absent".
//
// A SharedInformer maintains a local cache --- exposed by GetStore(),
// by GetIndexer() in the case of an indexed informer, and possibly by
// machinery involved in creating and/or accessing the informer --- of
// the state of each relevant object.  This cache is eventually
// consistent with the authoritative state.  This means that, unless
// prevented by persistent communication problems, if ever a
// particular object ID X is authoritatively associated with a state S
// then for every SharedInformer I whose collection includes (X, S)
// eventually either (1) I's cache associates X with S or a later
// state of X, (2) I is stopped, or (3) the authoritative state
// service for X terminates.  To be formally complete, we say that the
// absent state meets any restriction by label selector or field
// selector.
//
// For a given informer and relevant object ID X, the sequence of
// states that appears in the informer's cache is a subsequence of the
// states authoritatively associated with X.  That is, some states
// might never appear in the cache but ordering among the appearing
// states is correct.  Note, however, that there is no promise about
// ordering between states seen for different objects.
//
// The local cache starts out empty, and gets populated and updated
// during `Run()`.
//
// As a simple example, if a collection of objects is henceforth
// unchanging, a SharedInformer is created that links to that
// collection, and that SharedInformer is `Run()` then that
// SharedInformer's cache eventually holds an exact copy of that
// collection (unless it is stopped too soon, the authoritative state
// service ends, or communication problems between the two
// persistently thwart achievement).
//
// As another simple example, if the local cache ever holds a
// non-absent state for some object ID and the object is eventually
// removed from the authoritative state then eventually the object is
// removed from the local cache (unless the SharedInformer is stopped
// too soon, the authoritative state service ends, or communication
// problems persistently thwart the desired result).
//
// The keys in the Store are of the form namespace/name for namespaced
// objects, and are simply the name for non-namespaced objects.
// Clients can use `MetaNamespaceKeyFunc(obj)` to extract the key for
// a given object, and `SplitMetaNamespaceKey(key)` to split a key
// into its constituent parts.
//
// Every query against the local cache is answered entirely from one
// snapshot of the cache's state.  Thus, the result of a `List` call
// will not contain two entries with the same namespace and name.
//
// A client is identified here by a ResourceEventHandler.  For every
// update to the SharedInformer's local cache and for every client
// added before `Run()`, eventually either the SharedInformer is
// stopped or the client is notified of the update.  A client added
// after `Run()` starts gets a startup batch of notifications of
// additions of the objects existing in the cache at the time that
// client was added; also, for every update to the SharedInformer's
// local cache after that client was added, eventually either the
// SharedInformer is stopped or that client is notified of that
// update.  Client notifications happen after the corresponding cache
// update and, in the case of a SharedIndexInformer, after the
// corresponding index updates.  It is possible that additional cache
// and index updates happen before such a prescribed notification.
// For a given SharedInformer and client, the notifications are
// delivered sequentially.  For a given SharedInformer, client, and
// object ID, the notifications are delivered in order.  Because
// `ObjectMeta.UID` has no role in identifying objects, it is possible
// that when (1) object O1 with ID (e.g. namespace and name) X and
// `ObjectMeta.UID` U1 in the SharedInformer's local cache is deleted
// and later (2) another object O2 with ID X and ObjectMeta.UID U2 is
// created the informer's clients are not notified of (1) and (2) but
// rather are notified only of an update from O1 to O2. Clients that
// need to detect such cases might do so by comparing the `ObjectMeta.UID`
// field of the old and the new object in the code that handles update
// notifications (i.e. `OnUpdate` method of ResourceEventHandler).
//
// A client must process each notification promptly; a SharedInformer
// is not engineered to deal well with a large backlog of
// notifications to deliver.  Lengthy processing should be passed off
// to something else, for example through a
// `client-go/util/workqueue`.
//
// A delete notification exposes the last locally known non-absent
// state, except that its ResourceVersion is replaced with a
// ResourceVersion in which the object is actually absent.
type SharedInformer interface {
	// AddEventHandler adds an event handler to the shared informer using the shared informer's resync
	// period.  Events to a single handler are delivered sequentially, but there is no coordination
	// between different handlers.
	// It returns a registration handle for the handler that can be used to remove
	// the handler again.
	AddEventHandler(handler ResourceEventHandler) (ResourceEventHandlerRegistration, error)
	// AddEventHandlerWithResyncPeriod adds an event handler to the
	// shared informer with the requested resync period; zero means
	// this handler does not care about resyncs.  The resync operation
	// consists of delivering to the handler an update notification
	// for every object in the informer's local cache; it does not add
	// any interactions with the authoritative storage.  Some
	// informers do no resyncs at all, not even for handlers added
	// with a non-zero resyncPeriod.  For an informer that does
	// resyncs, and for each handler that requests resyncs, that
	// informer develops a nominal resync period that is no shorter
	// than the requested period but may be longer.  The actual time
	// between any two resyncs may be longer than the nominal period
	// because the implementation takes time to do work and there may
	// be competing load and scheduling noise.
	// It returns a registration handle for the handler that can be used to remove
	// the handler again and an error if the handler cannot be added.
	AddEventHandlerWithResyncPeriod(handler ResourceEventHandler, resyncPeriod time.Duration) (ResourceEventHandlerRegistration, error)
	// RemoveEventHandler removes a formerly added event handler given by
	// its registration handle.
	// This function is guaranteed to be idempotent, and thread-safe.
	RemoveEventHandler(handle ResourceEventHandlerRegistration) error
	// GetStore returns the informer's local cache as a Store.
	GetStore() Store
	// GetController is deprecated, it does nothing useful
	GetController() Controller
	// Run starts and runs the shared informer, returning after it stops.
	// The informer will be stopped when stopCh is closed.
	Run(stopCh <-chan struct{})
	// HasSynced returns true if the shared informer's store has been
	// informed by at least one full LIST of the authoritative state
	// of the informer's object collection.  This is unrelated to "resync".
	HasSynced() bool
	// LastSyncResourceVersion is the resource version observed when last synced with the underlying
	// store. The value returned is not synchronized with access to the underlying store and is not
	// thread-safe.
	LastSyncResourceVersion() string

	// The WatchErrorHandler is called whenever ListAndWatch drops the
	// connection with an error. After calling this handler, the informer
	// will backoff and retry.
	//
	// The default implementation looks at the error type and tries to log
	// the error message at an appropriate level.
	//
	// There's only one handler, so if you call this multiple times, last one
	// wins; calling after the informer has been started returns an error.
	//
	// The handler is intended for visibility, not to e.g. pause the consumers.
	// The handler should return quickly - any expensive processing should be
	// offloaded.
	SetWatchErrorHandler(handler WatchErrorHandler) error

	// The TransformFunc is called for each object which is about to be stored.
	//
	// This function is intended for you to take the opportunity to
	// remove, transform, or normalize fields. One use case is to strip unused
	// metadata fields out of objects to save on RAM cost.
	//
	// Must be set before starting the informer.
	//
<<<<<<< HEAD
	// Note: Since the object given to the handler may be already shared with
	//	other goroutines, it is advisable to copy the object being
	//  transform before mutating it at all and returning the copy to prevent
	//	data races.
=======
	// Please see the comment on TransformFunc for more details.
>>>>>>> c11e8e24
	SetTransform(handler TransformFunc) error

	// IsStopped reports whether the informer has already been stopped.
	// Adding event handlers to already stopped informers is not possible.
	// An informer already stopped will never be started again.
	IsStopped() bool
}

// Opaque interface representing the registration of ResourceEventHandler for
// a SharedInformer. Must be supplied back to the same SharedInformer's
// `RemoveEventHandler` to unregister the handlers.
type ResourceEventHandlerRegistration interface{}

// SharedIndexInformer provides add and get Indexers ability based on SharedInformer.
type SharedIndexInformer interface {
	SharedInformer
	// AddIndexers add indexers to the informer before it starts.
	AddIndexers(indexers Indexers) error
	GetIndexer() Indexer
}

// NewSharedInformer creates a new instance for the listwatcher.
func NewSharedInformer(lw ListerWatcher, exampleObject runtime.Object, defaultEventHandlerResyncPeriod time.Duration) SharedInformer {
	return NewSharedIndexInformer(lw, exampleObject, defaultEventHandlerResyncPeriod, Indexers{})
}

// NewSharedIndexInformer creates a new instance for the listwatcher.
// The created informer will not do resyncs if the given
// defaultEventHandlerResyncPeriod is zero.  Otherwise: for each
// handler that with a non-zero requested resync period, whether added
// before or after the informer starts, the nominal resync period is
// the requested resync period rounded up to a multiple of the
// informer's resync checking period.  Such an informer's resync
// checking period is established when the informer starts running,
// and is the maximum of (a) the minimum of the resync periods
// requested before the informer starts and the
// defaultEventHandlerResyncPeriod given here and (b) the constant
// `minimumResyncPeriod` defined in this file.
func NewSharedIndexInformer(lw ListerWatcher, exampleObject runtime.Object, defaultEventHandlerResyncPeriod time.Duration, indexers Indexers) SharedIndexInformer {
	realClock := &clock.RealClock{}
	sharedIndexInformer := &sharedIndexInformer{
		processor:                       &sharedProcessor{clock: realClock},
		indexer:                         NewIndexer(DeletionHandlingMetaNamespaceKeyFunc, indexers),
		listerWatcher:                   lw,
		objectType:                      exampleObject,
		resyncCheckPeriod:               defaultEventHandlerResyncPeriod,
		defaultEventHandlerResyncPeriod: defaultEventHandlerResyncPeriod,
		cacheMutationDetector:           NewCacheMutationDetector(fmt.Sprintf("%T", exampleObject)),
		clock:                           realClock,
	}
	return sharedIndexInformer
}

// InformerSynced is a function that can be used to determine if an informer has synced.  This is useful for determining if caches have synced.
type InformerSynced func() bool

const (
	// syncedPollPeriod controls how often you look at the status of your sync funcs
	syncedPollPeriod = 100 * time.Millisecond

	// initialBufferSize is the initial number of event notifications that can be buffered.
	initialBufferSize = 1024
)

// WaitForNamedCacheSync is a wrapper around WaitForCacheSync that generates log messages
// indicating that the caller identified by name is waiting for syncs, followed by
// either a successful or failed sync.
func WaitForNamedCacheSync(controllerName string, stopCh <-chan struct{}, cacheSyncs ...InformerSynced) bool {
	klog.Infof("Waiting for caches to sync for %s", controllerName)

	if !WaitForCacheSync(stopCh, cacheSyncs...) {
		utilruntime.HandleError(fmt.Errorf("unable to sync caches for %s", controllerName))
		return false
	}

	klog.Infof("Caches are synced for %s", controllerName)
	return true
}

// WaitForCacheSync waits for caches to populate.  It returns true if it was successful, false
// if the controller should shutdown
// callers should prefer WaitForNamedCacheSync()
func WaitForCacheSync(stopCh <-chan struct{}, cacheSyncs ...InformerSynced) bool {
	err := wait.PollImmediateUntil(syncedPollPeriod,
		func() (bool, error) {
			for _, syncFunc := range cacheSyncs {
				if !syncFunc() {
					return false, nil
				}
			}
			return true, nil
		},
		stopCh)
	if err != nil {
		klog.V(2).Infof("stop requested")
		return false
	}

	klog.V(4).Infof("caches populated")
	return true
}

// `*sharedIndexInformer` implements SharedIndexInformer and has three
// main components.  One is an indexed local cache, `indexer Indexer`.
// The second main component is a Controller that pulls
// objects/notifications using the ListerWatcher and pushes them into
// a DeltaFIFO --- whose knownObjects is the informer's local cache
// --- while concurrently Popping Deltas values from that fifo and
// processing them with `sharedIndexInformer::HandleDeltas`.  Each
// invocation of HandleDeltas, which is done with the fifo's lock
// held, processes each Delta in turn.  For each Delta this both
// updates the local cache and stuffs the relevant notification into
// the sharedProcessor.  The third main component is that
// sharedProcessor, which is responsible for relaying those
// notifications to each of the informer's clients.
type sharedIndexInformer struct {
	indexer    Indexer
	controller Controller

	processor             *sharedProcessor
	cacheMutationDetector MutationDetector

	listerWatcher ListerWatcher

	// objectType is an example object of the type this informer is
	// expected to handle.  Only the type needs to be right, except
	// that when that is `unstructured.Unstructured` the object's
	// `"apiVersion"` and `"kind"` must also be right.
	objectType runtime.Object

	// resyncCheckPeriod is how often we want the reflector's resync timer to fire so it can call
	// shouldResync to check if any of our listeners need a resync.
	resyncCheckPeriod time.Duration
	// defaultEventHandlerResyncPeriod is the default resync period for any handlers added via
	// AddEventHandler (i.e. they don't specify one and just want to use the shared informer's default
	// value).
	defaultEventHandlerResyncPeriod time.Duration
	// clock allows for testability
	clock clock.Clock

	started, stopped bool
	startedLock      sync.Mutex

	// blockDeltas gives a way to stop all event distribution so that a late event handler
	// can safely join the shared informer.
	blockDeltas sync.Mutex

	// Called whenever the ListAndWatch drops the connection with an error.
	watchErrorHandler WatchErrorHandler

	transform TransformFunc
}

// dummyController hides the fact that a SharedInformer is different from a dedicated one
// where a caller can `Run`.  The run method is disconnected in this case, because higher
// level logic will decide when to start the SharedInformer and related controller.
// Because returning information back is always asynchronous, the legacy callers shouldn't
// notice any change in behavior.
type dummyController struct {
	informer *sharedIndexInformer
}

func (v *dummyController) Run(stopCh <-chan struct{}) {
}

func (v *dummyController) HasSynced() bool {
	return v.informer.HasSynced()
}

func (v *dummyController) LastSyncResourceVersion() string {
	return ""
}

type updateNotification struct {
	oldObj interface{}
	newObj interface{}
}

type addNotification struct {
	newObj interface{}
}

type deleteNotification struct {
	oldObj interface{}
}

func (s *sharedIndexInformer) SetWatchErrorHandler(handler WatchErrorHandler) error {
	s.startedLock.Lock()
	defer s.startedLock.Unlock()

	if s.started {
		return fmt.Errorf("informer has already started")
	}

	s.watchErrorHandler = handler
	return nil
}

func (s *sharedIndexInformer) SetTransform(handler TransformFunc) error {
	s.startedLock.Lock()
	defer s.startedLock.Unlock()

	if s.started {
		return fmt.Errorf("informer has already started")
	}

	s.transform = handler
	return nil
}

func (s *sharedIndexInformer) Run(stopCh <-chan struct{}) {
	defer utilruntime.HandleCrash()

	if s.HasStarted() {
		klog.Warningf("The sharedIndexInformer has started, run more than once is not allowed")
		return
	}
	fifo := NewDeltaFIFOWithOptions(DeltaFIFOOptions{
		KnownObjects:          s.indexer,
		EmitDeltaTypeReplaced: true,
		Transformer:           s.transform,
	})

	cfg := &Config{
		Queue:            fifo,
		ListerWatcher:    s.listerWatcher,
		ObjectType:       s.objectType,
		FullResyncPeriod: s.resyncCheckPeriod,
		RetryOnError:     false,
		ShouldResync:     s.processor.shouldResync,

		Process:           s.HandleDeltas,
		WatchErrorHandler: s.watchErrorHandler,
	}

	func() {
		s.startedLock.Lock()
		defer s.startedLock.Unlock()

		s.controller = New(cfg)
		s.controller.(*controller).clock = s.clock
		s.started = true
	}()

	// Separate stop channel because Processor should be stopped strictly after controller
	processorStopCh := make(chan struct{})
	var wg wait.Group
	defer wg.Wait()              // Wait for Processor to stop
	defer close(processorStopCh) // Tell Processor to stop
	wg.StartWithChannel(processorStopCh, s.cacheMutationDetector.Run)
	wg.StartWithChannel(processorStopCh, s.processor.run)

	defer func() {
		s.startedLock.Lock()
		defer s.startedLock.Unlock()
		s.stopped = true // Don't want any new listeners
	}()
	s.controller.Run(stopCh)
}

func (s *sharedIndexInformer) HasStarted() bool {
	s.startedLock.Lock()
	defer s.startedLock.Unlock()
	return s.started
}

func (s *sharedIndexInformer) HasSynced() bool {
	s.startedLock.Lock()
	defer s.startedLock.Unlock()

	if s.controller == nil {
		return false
	}
	return s.controller.HasSynced()
}

func (s *sharedIndexInformer) LastSyncResourceVersion() string {
	s.startedLock.Lock()
	defer s.startedLock.Unlock()

	if s.controller == nil {
		return ""
	}
	return s.controller.LastSyncResourceVersion()
}

func (s *sharedIndexInformer) GetStore() Store {
	return s.indexer
}

func (s *sharedIndexInformer) GetIndexer() Indexer {
	return s.indexer
}

func (s *sharedIndexInformer) AddIndexers(indexers Indexers) error {
	s.startedLock.Lock()
	defer s.startedLock.Unlock()

	if s.started {
		return fmt.Errorf("informer has already started")
	}

	return s.indexer.AddIndexers(indexers)
}

func (s *sharedIndexInformer) GetController() Controller {
	return &dummyController{informer: s}
}

func (s *sharedIndexInformer) AddEventHandler(handler ResourceEventHandler) (ResourceEventHandlerRegistration, error) {
	return s.AddEventHandlerWithResyncPeriod(handler, s.defaultEventHandlerResyncPeriod)
}

func determineResyncPeriod(desired, check time.Duration) time.Duration {
	if desired == 0 {
		return desired
	}
	if check == 0 {
		klog.Warningf("The specified resyncPeriod %v is invalid because this shared informer doesn't support resyncing", desired)
		return 0
	}
	if desired < check {
		klog.Warningf("The specified resyncPeriod %v is being increased to the minimum resyncCheckPeriod %v", desired, check)
		return check
	}
	return desired
}

const minimumResyncPeriod = 1 * time.Second

func (s *sharedIndexInformer) AddEventHandlerWithResyncPeriod(handler ResourceEventHandler, resyncPeriod time.Duration) (ResourceEventHandlerRegistration, error) {
	s.startedLock.Lock()
	defer s.startedLock.Unlock()

	if s.stopped {
		return nil, fmt.Errorf("handler %v was not added to shared informer because it has stopped already", handler)
	}

	if resyncPeriod > 0 {
		if resyncPeriod < minimumResyncPeriod {
			klog.Warningf("resyncPeriod %v is too small. Changing it to the minimum allowed value of %v", resyncPeriod, minimumResyncPeriod)
			resyncPeriod = minimumResyncPeriod
		}

		if resyncPeriod < s.resyncCheckPeriod {
			if s.started {
				klog.Warningf("resyncPeriod %v is smaller than resyncCheckPeriod %v and the informer has already started. Changing it to %v", resyncPeriod, s.resyncCheckPeriod, s.resyncCheckPeriod)
				resyncPeriod = s.resyncCheckPeriod
			} else {
				// if the event handler's resyncPeriod is smaller than the current resyncCheckPeriod, update
				// resyncCheckPeriod to match resyncPeriod and adjust the resync periods of all the listeners
				// accordingly
				s.resyncCheckPeriod = resyncPeriod
				s.processor.resyncCheckPeriodChanged(resyncPeriod)
			}
		}
	}

	listener := newProcessListener(handler, resyncPeriod, determineResyncPeriod(resyncPeriod, s.resyncCheckPeriod), s.clock.Now(), initialBufferSize)

	if !s.started {
		return s.processor.addListener(listener), nil
	}

	// in order to safely join, we have to
	// 1. stop sending add/update/delete notifications
	// 2. do a list against the store
	// 3. send synthetic "Add" events to the new handler
	// 4. unblock
	s.blockDeltas.Lock()
	defer s.blockDeltas.Unlock()

	handle := s.processor.addListener(listener)
	for _, item := range s.indexer.List() {
		listener.add(addNotification{newObj: item})
	}
	return handle, nil
}

func (s *sharedIndexInformer) HandleDeltas(obj interface{}) error {
	s.blockDeltas.Lock()
	defer s.blockDeltas.Unlock()

	if deltas, ok := obj.(Deltas); ok {
<<<<<<< HEAD
		return processDeltas(s, s.indexer, s.transform, deltas)
=======
		return processDeltas(s, s.indexer, deltas)
>>>>>>> c11e8e24
	}
	return errors.New("object given as Process argument is not Deltas")
}

// Conforms to ResourceEventHandler
func (s *sharedIndexInformer) OnAdd(obj interface{}) {
	// Invocation of this function is locked under s.blockDeltas, so it is
	// save to distribute the notification
	s.cacheMutationDetector.AddObject(obj)
	s.processor.distribute(addNotification{newObj: obj}, false)
}

// Conforms to ResourceEventHandler
func (s *sharedIndexInformer) OnUpdate(old, new interface{}) {
	isSync := false

	// If is a Sync event, isSync should be true
	// If is a Replaced event, isSync is true if resource version is unchanged.
	// If RV is unchanged: this is a Sync/Replaced event, so isSync is true

	if accessor, err := meta.Accessor(new); err == nil {
		if oldAccessor, err := meta.Accessor(old); err == nil {
			// Events that didn't change resourceVersion are treated as resync events
			// and only propagated to listeners that requested resync
			isSync = accessor.GetResourceVersion() == oldAccessor.GetResourceVersion()
		}
	}

	// Invocation of this function is locked under s.blockDeltas, so it is
	// save to distribute the notification
	s.cacheMutationDetector.AddObject(new)
	s.processor.distribute(updateNotification{oldObj: old, newObj: new}, isSync)
}

// Conforms to ResourceEventHandler
func (s *sharedIndexInformer) OnDelete(old interface{}) {
	// Invocation of this function is locked under s.blockDeltas, so it is
	// save to distribute the notification
	s.processor.distribute(deleteNotification{oldObj: old}, false)
}

// IsStopped reports whether the informer has already been stopped
func (s *sharedIndexInformer) IsStopped() bool {
	s.startedLock.Lock()
	defer s.startedLock.Unlock()
	return s.stopped
}

func (s *sharedIndexInformer) RemoveEventHandler(handle ResourceEventHandlerRegistration) error {
	s.startedLock.Lock()
	defer s.startedLock.Unlock()

	// in order to safely remove, we have to
	// 1. stop sending add/update/delete notifications
	// 2. remove and stop listener
	// 3. unblock
	s.blockDeltas.Lock()
	defer s.blockDeltas.Unlock()
	return s.processor.removeListener(handle)
}

// sharedProcessor has a collection of processorListener and can
// distribute a notification object to its listeners.  There are two
// kinds of distribute operations.  The sync distributions go to a
// subset of the listeners that (a) is recomputed in the occasional
// calls to shouldResync and (b) every listener is initially put in.
// The non-sync distributions go to every listener.
type sharedProcessor struct {
	listenersStarted bool
	listenersLock    sync.RWMutex
	// Map from listeners to whether or not they are currently syncing
	listeners map[*processorListener]bool
	clock     clock.Clock
	wg        wait.Group
}

func (p *sharedProcessor) getListener(registration ResourceEventHandlerRegistration) *processorListener {
	p.listenersLock.RLock()
	defer p.listenersLock.RUnlock()

	if p.listeners == nil {
		return nil
	}

	if result, ok := registration.(*processorListener); ok {
		if _, exists := p.listeners[result]; exists {
			return result
		}
	}

	return nil
}

func (p *sharedProcessor) addListener(listener *processorListener) ResourceEventHandlerRegistration {
	p.listenersLock.Lock()
	defer p.listenersLock.Unlock()

	if p.listeners == nil {
		p.listeners = make(map[*processorListener]bool)
	}

	p.listeners[listener] = true

	if p.listenersStarted {
		p.wg.Start(listener.run)
		p.wg.Start(listener.pop)
	}

	return listener
}

func (p *sharedProcessor) removeListener(handle ResourceEventHandlerRegistration) error {
	p.listenersLock.Lock()
	defer p.listenersLock.Unlock()

	listener, ok := handle.(*processorListener)
	if !ok {
		return fmt.Errorf("invalid key type %t", handle)
	} else if p.listeners == nil {
		// No listeners are registered, do nothing
		return nil
	} else if _, exists := p.listeners[listener]; !exists {
		// Listener is not registered, just do nothing
		return nil
	}

	delete(p.listeners, listener)

	if p.listenersStarted {
		close(listener.addCh)
	}

	return nil
}

func (p *sharedProcessor) distribute(obj interface{}, sync bool) {
	p.listenersLock.RLock()
	defer p.listenersLock.RUnlock()

	for listener, isSyncing := range p.listeners {
		switch {
		case !sync:
			// non-sync messages are delivered to every listener
			listener.add(obj)
		case isSyncing:
			// sync messages are delivered to every syncing listener
			listener.add(obj)
		default:
			// skipping a sync obj for a non-syncing listener
		}
	}
}

func (p *sharedProcessor) run(stopCh <-chan struct{}) {
	func() {
		p.listenersLock.RLock()
		defer p.listenersLock.RUnlock()
		for listener := range p.listeners {
			p.wg.Start(listener.run)
			p.wg.Start(listener.pop)
		}
		p.listenersStarted = true
	}()
	<-stopCh

	p.listenersLock.Lock()
	defer p.listenersLock.Unlock()
	for listener := range p.listeners {
		close(listener.addCh) // Tell .pop() to stop. .pop() will tell .run() to stop
	}

	// Wipe out list of listeners since they are now closed
	// (processorListener cannot be re-used)
	p.listeners = nil

	// Reset to false since no listeners are running
	p.listenersStarted = false

	p.wg.Wait() // Wait for all .pop() and .run() to stop
}

// shouldResync queries every listener to determine if any of them need a resync, based on each
// listener's resyncPeriod.
func (p *sharedProcessor) shouldResync() bool {
	p.listenersLock.Lock()
	defer p.listenersLock.Unlock()

	resyncNeeded := false
	now := p.clock.Now()
	for listener := range p.listeners {
		// need to loop through all the listeners to see if they need to resync so we can prepare any
		// listeners that are going to be resyncing.
		shouldResync := listener.shouldResync(now)
		p.listeners[listener] = shouldResync

		if shouldResync {
			resyncNeeded = true
			listener.determineNextResync(now)
		}
	}
	return resyncNeeded
}

func (p *sharedProcessor) resyncCheckPeriodChanged(resyncCheckPeriod time.Duration) {
	p.listenersLock.RLock()
	defer p.listenersLock.RUnlock()

	for listener := range p.listeners {
		resyncPeriod := determineResyncPeriod(
			listener.requestedResyncPeriod, resyncCheckPeriod)
		listener.setResyncPeriod(resyncPeriod)
	}
}

// processorListener relays notifications from a sharedProcessor to
// one ResourceEventHandler --- using two goroutines, two unbuffered
// channels, and an unbounded ring buffer.  The `add(notification)`
// function sends the given notification to `addCh`.  One goroutine
// runs `pop()`, which pumps notifications from `addCh` to `nextCh`
// using storage in the ring buffer while `nextCh` is not keeping up.
// Another goroutine runs `run()`, which receives notifications from
// `nextCh` and synchronously invokes the appropriate handler method.
//
// processorListener also keeps track of the adjusted requested resync
// period of the listener.
type processorListener struct {
	nextCh chan interface{}
	addCh  chan interface{}

	handler ResourceEventHandler

	// pendingNotifications is an unbounded ring buffer that holds all notifications not yet distributed.
	// There is one per listener, but a failing/stalled listener will have infinite pendingNotifications
	// added until we OOM.
	// TODO: This is no worse than before, since reflectors were backed by unbounded DeltaFIFOs, but
	// we should try to do something better.
	pendingNotifications buffer.RingGrowing

	// requestedResyncPeriod is how frequently the listener wants a
	// full resync from the shared informer, but modified by two
	// adjustments.  One is imposing a lower bound,
	// `minimumResyncPeriod`.  The other is another lower bound, the
	// sharedIndexInformer's `resyncCheckPeriod`, that is imposed (a) only
	// in AddEventHandlerWithResyncPeriod invocations made after the
	// sharedIndexInformer starts and (b) only if the informer does
	// resyncs at all.
	requestedResyncPeriod time.Duration
	// resyncPeriod is the threshold that will be used in the logic
	// for this listener.  This value differs from
	// requestedResyncPeriod only when the sharedIndexInformer does
	// not do resyncs, in which case the value here is zero.  The
	// actual time between resyncs depends on when the
	// sharedProcessor's `shouldResync` function is invoked and when
	// the sharedIndexInformer processes `Sync` type Delta objects.
	resyncPeriod time.Duration
	// nextResync is the earliest time the listener should get a full resync
	nextResync time.Time
	// resyncLock guards access to resyncPeriod and nextResync
	resyncLock sync.Mutex
}

func newProcessListener(handler ResourceEventHandler, requestedResyncPeriod, resyncPeriod time.Duration, now time.Time, bufferSize int) *processorListener {
	ret := &processorListener{
		nextCh:                make(chan interface{}),
		addCh:                 make(chan interface{}),
		handler:               handler,
		pendingNotifications:  *buffer.NewRingGrowing(bufferSize),
		requestedResyncPeriod: requestedResyncPeriod,
		resyncPeriod:          resyncPeriod,
	}

	ret.determineNextResync(now)

	return ret
}

func (p *processorListener) add(notification interface{}) {
	p.addCh <- notification
}

func (p *processorListener) pop() {
	defer utilruntime.HandleCrash()
	defer close(p.nextCh) // Tell .run() to stop

	var nextCh chan<- interface{}
	var notification interface{}
	for {
		select {
		case nextCh <- notification:
			// Notification dispatched
			var ok bool
			notification, ok = p.pendingNotifications.ReadOne()
			if !ok { // Nothing to pop
				nextCh = nil // Disable this select case
			}
		case notificationToAdd, ok := <-p.addCh:
			if !ok {
				return
			}
			if notification == nil { // No notification to pop (and pendingNotifications is empty)
				// Optimize the case - skip adding to pendingNotifications
				notification = notificationToAdd
				nextCh = p.nextCh
			} else { // There is already a notification waiting to be dispatched
				p.pendingNotifications.WriteOne(notificationToAdd)
			}
		}
	}
}

func (p *processorListener) run() {
	// this call blocks until the channel is closed.  When a panic happens during the notification
	// we will catch it, **the offending item will be skipped!**, and after a short delay (one second)
	// the next notification will be attempted.  This is usually better than the alternative of never
	// delivering again.
	stopCh := make(chan struct{})
	wait.Until(func() {
		for next := range p.nextCh {
			switch notification := next.(type) {
			case updateNotification:
				p.handler.OnUpdate(notification.oldObj, notification.newObj)
			case addNotification:
				p.handler.OnAdd(notification.newObj)
			case deleteNotification:
				p.handler.OnDelete(notification.oldObj)
			default:
				utilruntime.HandleError(fmt.Errorf("unrecognized notification: %T", next))
			}
		}
		// the only way to get here is if the p.nextCh is empty and closed
		close(stopCh)
	}, 1*time.Second, stopCh)
}

// shouldResync deterimines if the listener needs a resync. If the listener's resyncPeriod is 0,
// this always returns false.
func (p *processorListener) shouldResync(now time.Time) bool {
	p.resyncLock.Lock()
	defer p.resyncLock.Unlock()

	if p.resyncPeriod == 0 {
		return false
	}

	return now.After(p.nextResync) || now.Equal(p.nextResync)
}

func (p *processorListener) determineNextResync(now time.Time) {
	p.resyncLock.Lock()
	defer p.resyncLock.Unlock()

	p.nextResync = now.Add(p.resyncPeriod)
}

func (p *processorListener) setResyncPeriod(resyncPeriod time.Duration) {
	p.resyncLock.Lock()
	defer p.resyncLock.Unlock()

	p.resyncPeriod = resyncPeriod
}<|MERGE_RESOLUTION|>--- conflicted
+++ resolved
@@ -198,14 +198,7 @@
 	//
 	// Must be set before starting the informer.
 	//
-<<<<<<< HEAD
-	// Note: Since the object given to the handler may be already shared with
-	//	other goroutines, it is advisable to copy the object being
-	//  transform before mutating it at all and returning the copy to prevent
-	//	data races.
-=======
 	// Please see the comment on TransformFunc for more details.
->>>>>>> c11e8e24
 	SetTransform(handler TransformFunc) error
 
 	// IsStopped reports whether the informer has already been stopped.
@@ -590,11 +583,7 @@
 	defer s.blockDeltas.Unlock()
 
 	if deltas, ok := obj.(Deltas); ok {
-<<<<<<< HEAD
-		return processDeltas(s, s.indexer, s.transform, deltas)
-=======
 		return processDeltas(s, s.indexer, deltas)
->>>>>>> c11e8e24
 	}
 	return errors.New("object given as Process argument is not Deltas")
 }
