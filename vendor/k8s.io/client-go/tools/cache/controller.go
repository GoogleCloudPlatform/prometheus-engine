--- conflicted
+++ resolved
@@ -400,25 +400,11 @@
 	// Object which receives event notifications from the given deltas
 	handler ResourceEventHandler,
 	clientState Store,
-<<<<<<< HEAD
-	transformer TransformFunc,
-=======
->>>>>>> c11e8e24
 	deltas Deltas,
 ) error {
 	// from oldest to newest
 	for _, d := range deltas {
 		obj := d.Object
-<<<<<<< HEAD
-		if transformer != nil {
-			var err error
-			obj, err = transformer(obj)
-			if err != nil {
-				return err
-			}
-		}
-=======
->>>>>>> c11e8e24
 
 		switch d.Type {
 		case Sync, Replaced, Added, Updated:
@@ -482,11 +468,7 @@
 
 		Process: func(obj interface{}) error {
 			if deltas, ok := obj.(Deltas); ok {
-<<<<<<< HEAD
-				return processDeltas(h, clientState, transformer, deltas)
-=======
 				return processDeltas(h, clientState, deltas)
->>>>>>> c11e8e24
 			}
 			return errors.New("object given as Process argument is not Deltas")
 		},
