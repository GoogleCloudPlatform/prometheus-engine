--- conflicted
+++ resolved
@@ -43,11 +43,7 @@
                 - linux
       containers:
       - name: frontend
-<<<<<<< HEAD
-        image: gke.gcr.io/prometheus-engine/frontend:v0.7.0-gke.0
-=======
         image: gke.gcr.io/prometheus-engine/frontend:v0.7.1-gke.0
->>>>>>> c11e8e24
         args:
         - "--web.listen-address=:9090"
         - "--query.project-id=$PROJECT_ID"
