--- conflicted
+++ resolved
@@ -1,11 +1,6 @@
 module github.com/GoogleCloudPlatform/prometheus-engine
 
-<<<<<<< HEAD
-go 1.21
-toolchain go1.22.2
-=======
 go 1.22.3
->>>>>>> 60ed5051
 
 require (
 	cloud.google.com/go/compute/metadata v0.2.3
